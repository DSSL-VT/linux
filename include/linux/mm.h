/* SPDX-License-Identifier: GPL-2.0 */
#ifndef _LINUX_MM_H
#define _LINUX_MM_H

#include <linux/errno.h>
#include <linux/mmdebug.h>
#include <linux/gfp.h>
#include <linux/bug.h>
#include <linux/list.h>
#include <linux/mmzone.h>
#include <linux/rbtree.h>
#include <linux/atomic.h>
#include <linux/debug_locks.h>
#include <linux/mm_types.h>
#include <linux/mmap_lock.h>
#include <linux/range.h>
#include <linux/pfn.h>
#include <linux/percpu-refcount.h>
#include <linux/bit_spinlock.h>
#include <linux/shrinker.h>
#include <linux/resource.h>
#include <linux/page_ext.h>
#include <linux/err.h>
#include <linux/page-flags.h>
#include <linux/page_ref.h>
#include <linux/overflow.h>
#include <linux/sizes.h>
#include <linux/sched.h>
#include <linux/pgtable.h>
#include <linux/kasan.h>
#include <linux/memremap.h>
#include <linux/slab.h>

struct mempolicy;
struct anon_vma;
struct anon_vma_chain;
struct user_struct;
struct pt_regs;

extern int sysctl_page_lock_unfairness;

void mm_core_init(void);
void init_mm_internals(void);

#ifndef CONFIG_NUMA		/* Don't use mapnrs, do it properly */
extern unsigned long max_mapnr;

static inline void set_max_mapnr(unsigned long limit)
{
	max_mapnr = limit;
}
#else
static inline void set_max_mapnr(unsigned long limit) { }
#endif

extern atomic_long_t _totalram_pages;
static inline unsigned long totalram_pages(void)
{
	return (unsigned long)atomic_long_read(&_totalram_pages);
}

static inline void totalram_pages_inc(void)
{
	atomic_long_inc(&_totalram_pages);
}

static inline void totalram_pages_dec(void)
{
	atomic_long_dec(&_totalram_pages);
}

static inline void totalram_pages_add(long count)
{
	atomic_long_add(count, &_totalram_pages);
}

extern void * high_memory;
extern int page_cluster;
extern const int page_cluster_max;

#ifdef CONFIG_SYSCTL
extern int sysctl_legacy_va_layout;
#else
#define sysctl_legacy_va_layout 0
#endif

#ifdef CONFIG_HAVE_ARCH_MMAP_RND_BITS
extern const int mmap_rnd_bits_min;
extern const int mmap_rnd_bits_max;
extern int mmap_rnd_bits __read_mostly;
#endif
#ifdef CONFIG_HAVE_ARCH_MMAP_RND_COMPAT_BITS
extern const int mmap_rnd_compat_bits_min;
extern const int mmap_rnd_compat_bits_max;
extern int mmap_rnd_compat_bits __read_mostly;
#endif

#include <asm/page.h>
#include <asm/processor.h>

#ifndef __pa_symbol
#define __pa_symbol(x)  __pa(RELOC_HIDE((unsigned long)(x), 0))
#endif

#ifndef page_to_virt
#define page_to_virt(x)	__va(PFN_PHYS(page_to_pfn(x)))
#endif

#ifndef lm_alias
#define lm_alias(x)	__va(__pa_symbol(x))
#endif

/*
 * To prevent common memory management code establishing
 * a zero page mapping on a read fault.
 * This macro should be defined within <asm/pgtable.h>.
 * s390 does this to prevent multiplexing of hardware bits
 * related to the physical page in case of virtualization.
 */
#ifndef mm_forbids_zeropage
#define mm_forbids_zeropage(X)	(0)
#endif

/*
 * On some architectures it is expensive to call memset() for small sizes.
 * If an architecture decides to implement their own version of
 * mm_zero_struct_page they should wrap the defines below in a #ifndef and
 * define their own version of this macro in <asm/pgtable.h>
 */
#if BITS_PER_LONG == 64
/* This function must be updated when the size of struct page grows above 96
 * or reduces below 56. The idea that compiler optimizes out switch()
 * statement, and only leaves move/store instructions. Also the compiler can
 * combine write statements if they are both assignments and can be reordered,
 * this can result in several of the writes here being dropped.
 */
#define	mm_zero_struct_page(pp) __mm_zero_struct_page(pp)
static inline void __mm_zero_struct_page(struct page *page)
{
	unsigned long *_pp = (void *)page;

	 /* Check that struct page is either 56, 64, 72, 80, 88 or 96 bytes */
	BUILD_BUG_ON(sizeof(struct page) & 7);
	BUILD_BUG_ON(sizeof(struct page) < 56);
	BUILD_BUG_ON(sizeof(struct page) > 96);

	switch (sizeof(struct page)) {
	case 96:
		_pp[11] = 0;
		fallthrough;
	case 88:
		_pp[10] = 0;
		fallthrough;
	case 80:
		_pp[9] = 0;
		fallthrough;
	case 72:
		_pp[8] = 0;
		fallthrough;
	case 64:
		_pp[7] = 0;
		fallthrough;
	case 56:
		_pp[6] = 0;
		_pp[5] = 0;
		_pp[4] = 0;
		_pp[3] = 0;
		_pp[2] = 0;
		_pp[1] = 0;
		_pp[0] = 0;
	}
}
#else
#define mm_zero_struct_page(pp)  ((void)memset((pp), 0, sizeof(struct page)))
#endif

/*
 * Default maximum number of active map areas, this limits the number of vmas
 * per mm struct. Users can overwrite this number by sysctl but there is a
 * problem.
 *
 * When a program's coredump is generated as ELF format, a section is created
 * per a vma. In ELF, the number of sections is represented in unsigned short.
 * This means the number of sections should be smaller than 65535 at coredump.
 * Because the kernel adds some informative sections to a image of program at
 * generating coredump, we need some margin. The number of extra sections is
 * 1-3 now and depends on arch. We use "5" as safe margin, here.
 *
 * ELF extended numbering allows more than 65535 sections, so 16-bit bound is
 * not a hard limit any more. Although some userspace tools can be surprised by
 * that.
 */
#define MAPCOUNT_ELF_CORE_MARGIN	(5)
#define DEFAULT_MAX_MAP_COUNT	(USHRT_MAX - MAPCOUNT_ELF_CORE_MARGIN)

extern int sysctl_max_map_count;

extern unsigned long sysctl_user_reserve_kbytes;
extern unsigned long sysctl_admin_reserve_kbytes;

extern int sysctl_overcommit_memory;
extern int sysctl_overcommit_ratio;
extern unsigned long sysctl_overcommit_kbytes;

int overcommit_ratio_handler(struct ctl_table *, int, void *, size_t *,
		loff_t *);
int overcommit_kbytes_handler(struct ctl_table *, int, void *, size_t *,
		loff_t *);
int overcommit_policy_handler(struct ctl_table *, int, void *, size_t *,
		loff_t *);

#if defined(CONFIG_SPARSEMEM) && !defined(CONFIG_SPARSEMEM_VMEMMAP)
#define nth_page(page,n) pfn_to_page(page_to_pfn((page)) + (n))
#define folio_page_idx(folio, p)	(page_to_pfn(p) - folio_pfn(folio))
#else
#define nth_page(page,n) ((page) + (n))
#define folio_page_idx(folio, p)	((p) - &(folio)->page)
#endif

/* to align the pointer to the (next) page boundary */
#define PAGE_ALIGN(addr) ALIGN(addr, PAGE_SIZE)

/* to align the pointer to the (prev) page boundary */
#define PAGE_ALIGN_DOWN(addr) ALIGN_DOWN(addr, PAGE_SIZE)

/* test whether an address (unsigned long or pointer) is aligned to PAGE_SIZE */
#define PAGE_ALIGNED(addr)	IS_ALIGNED((unsigned long)(addr), PAGE_SIZE)

#define lru_to_page(head) (list_entry((head)->prev, struct page, lru))
static inline struct folio *lru_to_folio(struct list_head *head)
{
	return list_entry((head)->prev, struct folio, lru);
}

void setup_initial_init_mm(void *start_code, void *end_code,
			   void *end_data, void *brk);

/*
 * Linux kernel virtual memory manager primitives.
 * The idea being to have a "virtual" mm in the same way
 * we have a virtual fs - giving a cleaner interface to the
 * mm details, and allowing different kinds of memory mappings
 * (from shared memory to executable loading to arbitrary
 * mmap() functions).
 */

struct vm_area_struct *vm_area_alloc(struct mm_struct *);
struct vm_area_struct *vm_area_dup(struct vm_area_struct *);
void vm_area_free(struct vm_area_struct *);
/* Use only if VMA has no other users */
void __vm_area_free(struct vm_area_struct *vma);

#ifndef CONFIG_MMU
extern struct rb_root nommu_region_tree;
extern struct rw_semaphore nommu_region_sem;

extern unsigned int kobjsize(const void *objp);
#endif

/*
 * vm_flags in vm_area_struct, see mm_types.h.
 * When changing, update also include/trace/events/mmflags.h
 */
#define VM_NONE		0x00000000

#define VM_READ		0x00000001	/* currently active flags */
#define VM_WRITE	0x00000002
#define VM_EXEC		0x00000004
#define VM_SHARED	0x00000008

/* mprotect() hardcodes VM_MAYREAD >> 4 == VM_READ, and so for r/w/x bits. */
#define VM_MAYREAD	0x00000010	/* limits for mprotect() etc */
#define VM_MAYWRITE	0x00000020
#define VM_MAYEXEC	0x00000040
#define VM_MAYSHARE	0x00000080

#define VM_GROWSDOWN	0x00000100	/* general info on the segment */
#ifdef CONFIG_MMU
#define VM_UFFD_MISSING	0x00000200	/* missing pages tracking */
#else /* CONFIG_MMU */
#define VM_MAYOVERLAY	0x00000200	/* nommu: R/O MAP_PRIVATE mapping that might overlay a file mapping */
#define VM_UFFD_MISSING	0
#endif /* CONFIG_MMU */
#define VM_PFNMAP	0x00000400	/* Page-ranges managed without "struct page", just pure PFN */
#define VM_UFFD_WP	0x00001000	/* wrprotect pages tracking */

#define VM_LOCKED	0x00002000
#define VM_IO           0x00004000	/* Memory mapped I/O or similar */

					/* Used by sys_madvise() */
#define VM_SEQ_READ	0x00008000	/* App will access data sequentially */
#define VM_RAND_READ	0x00010000	/* App will not benefit from clustered reads */

#define VM_DONTCOPY	0x00020000      /* Do not copy this vma on fork */
#define VM_DONTEXPAND	0x00040000	/* Cannot expand with mremap() */
#define VM_LOCKONFAULT	0x00080000	/* Lock the pages covered when they are faulted in */
#define VM_ACCOUNT	0x00100000	/* Is a VM accounted object */
#define VM_NORESERVE	0x00200000	/* should the VM suppress accounting */
#define VM_HUGETLB	0x00400000	/* Huge TLB Page VM */
#define VM_SYNC		0x00800000	/* Synchronous page faults */
#define VM_ARCH_1	0x01000000	/* Architecture-specific flag */
#define VM_WIPEONFORK	0x02000000	/* Wipe VMA contents in child. */
#define VM_DONTDUMP	0x04000000	/* Do not include in the core dump */

#ifdef CONFIG_MEM_SOFT_DIRTY
# define VM_SOFTDIRTY	0x08000000	/* Not soft dirty clean area */
#else
# define VM_SOFTDIRTY	0
#endif

#define VM_MIXEDMAP	0x10000000	/* Can contain "struct page" and pure PFN pages */
#define VM_HUGEPAGE	0x20000000	/* MADV_HUGEPAGE marked this vma */
#define VM_NOHUGEPAGE	0x40000000	/* MADV_NOHUGEPAGE marked this vma */
#define VM_MERGEABLE	0x80000000	/* KSM may merge identical pages */

#ifdef CONFIG_ARCH_USES_HIGH_VMA_FLAGS
#define VM_HIGH_ARCH_BIT_0	32	/* bit only usable on 64-bit architectures */
#define VM_HIGH_ARCH_BIT_1	33	/* bit only usable on 64-bit architectures */
#define VM_HIGH_ARCH_BIT_2	34	/* bit only usable on 64-bit architectures */
#define VM_HIGH_ARCH_BIT_3	35	/* bit only usable on 64-bit architectures */
#define VM_HIGH_ARCH_BIT_4	36	/* bit only usable on 64-bit architectures */
#define VM_HIGH_ARCH_0	BIT(VM_HIGH_ARCH_BIT_0)
#define VM_HIGH_ARCH_1	BIT(VM_HIGH_ARCH_BIT_1)
#define VM_HIGH_ARCH_2	BIT(VM_HIGH_ARCH_BIT_2)
#define VM_HIGH_ARCH_3	BIT(VM_HIGH_ARCH_BIT_3)
#define VM_HIGH_ARCH_4	BIT(VM_HIGH_ARCH_BIT_4)
#endif /* CONFIG_ARCH_USES_HIGH_VMA_FLAGS */

#ifdef CONFIG_ARCH_HAS_PKEYS
# define VM_PKEY_SHIFT	VM_HIGH_ARCH_BIT_0
# define VM_PKEY_BIT0	VM_HIGH_ARCH_0	/* A protection key is a 4-bit value */
# define VM_PKEY_BIT1	VM_HIGH_ARCH_1	/* on x86 and 5-bit value on ppc64   */
# define VM_PKEY_BIT2	VM_HIGH_ARCH_2
# define VM_PKEY_BIT3	VM_HIGH_ARCH_3
#ifdef CONFIG_PPC
# define VM_PKEY_BIT4  VM_HIGH_ARCH_4
#else
# define VM_PKEY_BIT4  0
#endif
#endif /* CONFIG_ARCH_HAS_PKEYS */

#if defined(CONFIG_X86)
# define VM_PAT		VM_ARCH_1	/* PAT reserves whole VMA at once (x86) */
#elif defined(CONFIG_PPC)
# define VM_SAO		VM_ARCH_1	/* Strong Access Ordering (powerpc) */
#elif defined(CONFIG_PARISC)
# define VM_GROWSUP	VM_ARCH_1
#elif defined(CONFIG_IA64)
# define VM_GROWSUP	VM_ARCH_1
#elif defined(CONFIG_SPARC64)
# define VM_SPARC_ADI	VM_ARCH_1	/* Uses ADI tag for access control */
# define VM_ARCH_CLEAR	VM_SPARC_ADI
#elif defined(CONFIG_ARM64)
# define VM_ARM64_BTI	VM_ARCH_1	/* BTI guarded page, a.k.a. GP bit */
# define VM_ARCH_CLEAR	VM_ARM64_BTI
#elif !defined(CONFIG_MMU)
# define VM_MAPPED_COPY	VM_ARCH_1	/* T if mapped copy of data (nommu mmap) */
#endif

#if defined(CONFIG_ARM64_MTE)
# define VM_MTE		VM_HIGH_ARCH_0	/* Use Tagged memory for access control */
# define VM_MTE_ALLOWED	VM_HIGH_ARCH_1	/* Tagged memory permitted */
#else
# define VM_MTE		VM_NONE
# define VM_MTE_ALLOWED	VM_NONE
#endif

#ifndef VM_GROWSUP
# define VM_GROWSUP	VM_NONE
#endif

#ifdef CONFIG_HAVE_ARCH_USERFAULTFD_MINOR
# define VM_UFFD_MINOR_BIT	37
# define VM_UFFD_MINOR		BIT(VM_UFFD_MINOR_BIT)	/* UFFD minor faults */
#else /* !CONFIG_HAVE_ARCH_USERFAULTFD_MINOR */
# define VM_UFFD_MINOR		VM_NONE
#endif /* CONFIG_HAVE_ARCH_USERFAULTFD_MINOR */

/* Bits set in the VMA until the stack is in its final location */
#define VM_STACK_INCOMPLETE_SETUP	(VM_RAND_READ | VM_SEQ_READ)

#define TASK_EXEC ((current->personality & READ_IMPLIES_EXEC) ? VM_EXEC : 0)

/* Common data flag combinations */
#define VM_DATA_FLAGS_TSK_EXEC	(VM_READ | VM_WRITE | TASK_EXEC | \
				 VM_MAYREAD | VM_MAYWRITE | VM_MAYEXEC)
#define VM_DATA_FLAGS_NON_EXEC	(VM_READ | VM_WRITE | VM_MAYREAD | \
				 VM_MAYWRITE | VM_MAYEXEC)
#define VM_DATA_FLAGS_EXEC	(VM_READ | VM_WRITE | VM_EXEC | \
				 VM_MAYREAD | VM_MAYWRITE | VM_MAYEXEC)

#ifndef VM_DATA_DEFAULT_FLAGS		/* arch can override this */
#define VM_DATA_DEFAULT_FLAGS  VM_DATA_FLAGS_EXEC
#endif

#ifndef VM_STACK_DEFAULT_FLAGS		/* arch can override this */
#define VM_STACK_DEFAULT_FLAGS VM_DATA_DEFAULT_FLAGS
#endif

#ifdef CONFIG_STACK_GROWSUP
#define VM_STACK	VM_GROWSUP
#else
#define VM_STACK	VM_GROWSDOWN
#endif

#define VM_STACK_FLAGS	(VM_STACK | VM_STACK_DEFAULT_FLAGS | VM_ACCOUNT)

/* VMA basic access permission flags */
#define VM_ACCESS_FLAGS (VM_READ | VM_WRITE | VM_EXEC)


/*
 * Special vmas that are non-mergable, non-mlock()able.
 */
#define VM_SPECIAL (VM_IO | VM_DONTEXPAND | VM_PFNMAP | VM_MIXEDMAP)

/* This mask prevents VMA from being scanned with khugepaged */
#define VM_NO_KHUGEPAGED (VM_SPECIAL | VM_HUGETLB)

/* This mask defines which mm->def_flags a process can inherit its parent */
#define VM_INIT_DEF_MASK	VM_NOHUGEPAGE

/* This mask represents all the VMA flag bits used by mlock */
#define VM_LOCKED_MASK	(VM_LOCKED | VM_LOCKONFAULT)

/* Arch-specific flags to clear when updating VM flags on protection change */
#ifndef VM_ARCH_CLEAR
# define VM_ARCH_CLEAR	VM_NONE
#endif
#define VM_FLAGS_CLEAR	(ARCH_VM_PKEY_FLAGS | VM_ARCH_CLEAR)

/*
 * mapping from the currently active vm_flags protection bits (the
 * low four bits) to a page protection mask..
 */

/*
 * The default fault flags that should be used by most of the
 * arch-specific page fault handlers.
 */
#define FAULT_FLAG_DEFAULT  (FAULT_FLAG_ALLOW_RETRY | \
			     FAULT_FLAG_KILLABLE | \
			     FAULT_FLAG_INTERRUPTIBLE)

/**
 * fault_flag_allow_retry_first - check ALLOW_RETRY the first time
 * @flags: Fault flags.
 *
 * This is mostly used for places where we want to try to avoid taking
 * the mmap_lock for too long a time when waiting for another condition
 * to change, in which case we can try to be polite to release the
 * mmap_lock in the first round to avoid potential starvation of other
 * processes that would also want the mmap_lock.
 *
 * Return: true if the page fault allows retry and this is the first
 * attempt of the fault handling; false otherwise.
 */
static inline bool fault_flag_allow_retry_first(enum fault_flag flags)
{
	return (flags & FAULT_FLAG_ALLOW_RETRY) &&
	    (!(flags & FAULT_FLAG_TRIED));
}

#define FAULT_FLAG_TRACE \
	{ FAULT_FLAG_WRITE,		"WRITE" }, \
	{ FAULT_FLAG_MKWRITE,		"MKWRITE" }, \
	{ FAULT_FLAG_ALLOW_RETRY,	"ALLOW_RETRY" }, \
	{ FAULT_FLAG_RETRY_NOWAIT,	"RETRY_NOWAIT" }, \
	{ FAULT_FLAG_KILLABLE,		"KILLABLE" }, \
	{ FAULT_FLAG_TRIED,		"TRIED" }, \
	{ FAULT_FLAG_USER,		"USER" }, \
	{ FAULT_FLAG_REMOTE,		"REMOTE" }, \
	{ FAULT_FLAG_INSTRUCTION,	"INSTRUCTION" }, \
	{ FAULT_FLAG_INTERRUPTIBLE,	"INTERRUPTIBLE" }, \
	{ FAULT_FLAG_VMA_LOCK,		"VMA_LOCK" }

/*
 * vm_fault is filled by the pagefault handler and passed to the vma's
 * ->fault function. The vma's ->fault is responsible for returning a bitmask
 * of VM_FAULT_xxx flags that give details about how the fault was handled.
 *
 * MM layer fills up gfp_mask for page allocations but fault handler might
 * alter it if its implementation requires a different allocation context.
 *
 * pgoff should be used in favour of virtual_address, if possible.
 */
struct vm_fault {
	const struct {
		struct vm_area_struct *vma;	/* Target VMA */
		gfp_t gfp_mask;			/* gfp mask to be used for allocations */
		pgoff_t pgoff;			/* Logical page offset based on vma */
		unsigned long address;		/* Faulting virtual address - masked */
		unsigned long real_address;	/* Faulting virtual address - unmasked */
	};
	enum fault_flag flags;		/* FAULT_FLAG_xxx flags
					 * XXX: should really be 'const' */
	pmd_t *pmd;			/* Pointer to pmd entry matching
					 * the 'address' */
	pud_t *pud;			/* Pointer to pud entry matching
					 * the 'address'
					 */
	union {
		pte_t orig_pte;		/* Value of PTE at the time of fault */
		pmd_t orig_pmd;		/* Value of PMD at the time of fault,
					 * used by PMD fault only.
					 */
	};

	struct page *cow_page;		/* Page handler may use for COW fault */
	struct page *page;		/* ->fault handlers should return a
					 * page here, unless VM_FAULT_NOPAGE
					 * is set (which is also implied by
					 * VM_FAULT_ERROR).
					 */
	/* These three entries are valid only while holding ptl lock */
	pte_t *pte;			/* Pointer to pte entry matching
					 * the 'address'. NULL if the page
					 * table hasn't been allocated.
					 */
	spinlock_t *ptl;		/* Page table lock.
					 * Protects pte page table if 'pte'
					 * is not NULL, otherwise pmd.
					 */
	pgtable_t prealloc_pte;		/* Pre-allocated pte page table.
					 * vm_ops->map_pages() sets up a page
					 * table from atomic context.
					 * do_fault_around() pre-allocates
					 * page table to avoid allocation from
					 * atomic context.
					 */
};

/* page entry size for vm->huge_fault() */
enum page_entry_size {
	PE_SIZE_PTE = 0,
	PE_SIZE_PMD,
	PE_SIZE_PUD,
};

/*
 * These are the virtual MM functions - opening of an area, closing and
 * unmapping it (needed to keep files on disk up-to-date etc), pointer
 * to the functions called when a no-page or a wp-page exception occurs.
 */
struct vm_operations_struct {
	void (*open)(struct vm_area_struct * area);
	/**
	 * @close: Called when the VMA is being removed from the MM.
	 * Context: User context.  May sleep.  Caller holds mmap_lock.
	 */
	void (*close)(struct vm_area_struct * area);
	/* Called any time before splitting to check if it's allowed */
	int (*may_split)(struct vm_area_struct *area, unsigned long addr);
	int (*mremap)(struct vm_area_struct *area);
	/*
	 * Called by mprotect() to make driver-specific permission
	 * checks before mprotect() is finalised.   The VMA must not
	 * be modified.  Returns 0 if mprotect() can proceed.
	 */
	int (*mprotect)(struct vm_area_struct *vma, unsigned long start,
			unsigned long end, unsigned long newflags);
	vm_fault_t (*fault)(struct vm_fault *vmf);
	vm_fault_t (*huge_fault)(struct vm_fault *vmf,
			enum page_entry_size pe_size);
	vm_fault_t (*map_pages)(struct vm_fault *vmf,
			pgoff_t start_pgoff, pgoff_t end_pgoff);
	unsigned long (*pagesize)(struct vm_area_struct * area);

	/* notification that a previously read-only page is about to become
	 * writable, if an error is returned it will cause a SIGBUS */
	vm_fault_t (*page_mkwrite)(struct vm_fault *vmf);

	/* same as page_mkwrite when using VM_PFNMAP|VM_MIXEDMAP */
	vm_fault_t (*pfn_mkwrite)(struct vm_fault *vmf);

	/* called by access_process_vm when get_user_pages() fails, typically
	 * for use by special VMAs. See also generic_access_phys() for a generic
	 * implementation useful for any iomem mapping.
	 */
	int (*access)(struct vm_area_struct *vma, unsigned long addr,
		      void *buf, int len, int write);

	/* Called by the /proc/PID/maps code to ask the vma whether it
	 * has a special name.  Returning non-NULL will also cause this
	 * vma to be dumped unconditionally. */
	const char *(*name)(struct vm_area_struct *vma);

#ifdef CONFIG_NUMA
	/*
	 * set_policy() op must add a reference to any non-NULL @new mempolicy
	 * to hold the policy upon return.  Caller should pass NULL @new to
	 * remove a policy and fall back to surrounding context--i.e. do not
	 * install a MPOL_DEFAULT policy, nor the task or system default
	 * mempolicy.
	 */
	int (*set_policy)(struct vm_area_struct *vma, struct mempolicy *new);

	/*
	 * get_policy() op must add reference [mpol_get()] to any policy at
	 * (vma,addr) marked as MPOL_SHARED.  The shared policy infrastructure
	 * in mm/mempolicy.c will do this automatically.
	 * get_policy() must NOT add a ref if the policy at (vma,addr) is not
	 * marked as MPOL_SHARED. vma policies are protected by the mmap_lock.
	 * If no [shared/vma] mempolicy exists at the addr, get_policy() op
	 * must return NULL--i.e., do not "fallback" to task or system default
	 * policy.
	 */
	struct mempolicy *(*get_policy)(struct vm_area_struct *vma,
					unsigned long addr);
#endif
	/*
	 * Called by vm_normal_page() for special PTEs to find the
	 * page for @addr.  This is useful if the default behavior
	 * (using pte_page()) would not find the correct page.
	 */
	struct page *(*find_special_page)(struct vm_area_struct *vma,
					  unsigned long addr);
};

#ifdef CONFIG_NUMA_BALANCING
static inline void vma_numab_state_init(struct vm_area_struct *vma)
{
	vma->numab_state = NULL;
}
static inline void vma_numab_state_free(struct vm_area_struct *vma)
{
	kfree(vma->numab_state);
}
#else
static inline void vma_numab_state_init(struct vm_area_struct *vma) {}
static inline void vma_numab_state_free(struct vm_area_struct *vma) {}
#endif /* CONFIG_NUMA_BALANCING */

#ifdef CONFIG_PER_VMA_LOCK
/*
 * Try to read-lock a vma. The function is allowed to occasionally yield false
 * locked result to avoid performance overhead, in which case we fall back to
 * using mmap_lock. The function should never yield false unlocked result.
 */
static inline bool vma_start_read(struct vm_area_struct *vma)
{
	/* Check before locking. A race might cause false locked result. */
	if (vma->vm_lock_seq == READ_ONCE(vma->vm_mm->mm_lock_seq))
		return false;

	if (unlikely(down_read_trylock(&vma->vm_lock->lock) == 0))
		return false;

	/*
	 * Overflow might produce false locked result.
	 * False unlocked result is impossible because we modify and check
	 * vma->vm_lock_seq under vma->vm_lock protection and mm->mm_lock_seq
	 * modification invalidates all existing locks.
	 */
	if (unlikely(vma->vm_lock_seq == READ_ONCE(vma->vm_mm->mm_lock_seq))) {
		up_read(&vma->vm_lock->lock);
		return false;
	}
	return true;
}

static inline void vma_end_read(struct vm_area_struct *vma)
{
	rcu_read_lock(); /* keeps vma alive till the end of up_read */
	up_read(&vma->vm_lock->lock);
	rcu_read_unlock();
}

static bool __is_vma_write_locked(struct vm_area_struct *vma, int *mm_lock_seq)
{
	mmap_assert_write_locked(vma->vm_mm);

	/*
	 * current task is holding mmap_write_lock, both vma->vm_lock_seq and
	 * mm->mm_lock_seq can't be concurrently modified.
	 */
	*mm_lock_seq = READ_ONCE(vma->vm_mm->mm_lock_seq);
	return (vma->vm_lock_seq == *mm_lock_seq);
}

static inline void vma_start_write(struct vm_area_struct *vma)
{
	int mm_lock_seq;

	if (__is_vma_write_locked(vma, &mm_lock_seq))
		return;

	down_write(&vma->vm_lock->lock);
	vma->vm_lock_seq = mm_lock_seq;
	up_write(&vma->vm_lock->lock);
}

static inline bool vma_try_start_write(struct vm_area_struct *vma)
{
	int mm_lock_seq;

	if (__is_vma_write_locked(vma, &mm_lock_seq))
		return true;

	if (!down_write_trylock(&vma->vm_lock->lock))
		return false;

	vma->vm_lock_seq = mm_lock_seq;
	up_write(&vma->vm_lock->lock);
	return true;
}

static inline void vma_assert_write_locked(struct vm_area_struct *vma)
{
	int mm_lock_seq;

	VM_BUG_ON_VMA(!__is_vma_write_locked(vma, &mm_lock_seq), vma);
}

static inline void vma_mark_detached(struct vm_area_struct *vma, bool detached)
{
	/* When detaching vma should be write-locked */
	if (detached)
		vma_assert_write_locked(vma);
	vma->detached = detached;
}

struct vm_area_struct *lock_vma_under_rcu(struct mm_struct *mm,
					  unsigned long address);

#else /* CONFIG_PER_VMA_LOCK */

static inline bool vma_start_read(struct vm_area_struct *vma)
		{ return false; }
static inline void vma_end_read(struct vm_area_struct *vma) {}
static inline void vma_start_write(struct vm_area_struct *vma) {}
static inline bool vma_try_start_write(struct vm_area_struct *vma)
		{ return true; }
static inline void vma_assert_write_locked(struct vm_area_struct *vma) {}
static inline void vma_mark_detached(struct vm_area_struct *vma,
				     bool detached) {}

#endif /* CONFIG_PER_VMA_LOCK */

/*
 * WARNING: vma_init does not initialize vma->vm_lock.
 * Use vm_area_alloc()/vm_area_free() if vma needs locking.
 */
static inline void vma_init(struct vm_area_struct *vma, struct mm_struct *mm)
{
	static const struct vm_operations_struct dummy_vm_ops = {};

	memset(vma, 0, sizeof(*vma));
	vma->vm_mm = mm;
	vma->vm_ops = &dummy_vm_ops;
	INIT_LIST_HEAD(&vma->anon_vma_chain);
	vma_mark_detached(vma, false);
	vma_numab_state_init(vma);
}

/* Use when VMA is not part of the VMA tree and needs no locking */
static inline void vm_flags_init(struct vm_area_struct *vma,
				 vm_flags_t flags)
{
	ACCESS_PRIVATE(vma, __vm_flags) = flags;
}

/* Use when VMA is part of the VMA tree and modifications need coordination */
static inline void vm_flags_reset(struct vm_area_struct *vma,
				  vm_flags_t flags)
{
	vma_start_write(vma);
	vm_flags_init(vma, flags);
}

static inline void vm_flags_reset_once(struct vm_area_struct *vma,
				       vm_flags_t flags)
{
	vma_start_write(vma);
	WRITE_ONCE(ACCESS_PRIVATE(vma, __vm_flags), flags);
}

static inline void vm_flags_set(struct vm_area_struct *vma,
				vm_flags_t flags)
{
	vma_start_write(vma);
	ACCESS_PRIVATE(vma, __vm_flags) |= flags;
}

static inline void vm_flags_clear(struct vm_area_struct *vma,
				  vm_flags_t flags)
{
	vma_start_write(vma);
	ACCESS_PRIVATE(vma, __vm_flags) &= ~flags;
}

/*
 * Use only if VMA is not part of the VMA tree or has no other users and
 * therefore needs no locking.
 */
static inline void __vm_flags_mod(struct vm_area_struct *vma,
				  vm_flags_t set, vm_flags_t clear)
{
	vm_flags_init(vma, (vma->vm_flags | set) & ~clear);
}

/*
 * Use only when the order of set/clear operations is unimportant, otherwise
 * use vm_flags_{set|clear} explicitly.
 */
static inline void vm_flags_mod(struct vm_area_struct *vma,
				vm_flags_t set, vm_flags_t clear)
{
	vma_start_write(vma);
	__vm_flags_mod(vma, set, clear);
}

static inline void vma_set_anonymous(struct vm_area_struct *vma)
{
	vma->vm_ops = NULL;
}

static inline bool vma_is_anonymous(struct vm_area_struct *vma)
{
	return !vma->vm_ops;
}

static inline bool vma_is_temporary_stack(struct vm_area_struct *vma)
{
	int maybe_stack = vma->vm_flags & (VM_GROWSDOWN | VM_GROWSUP);

	if (!maybe_stack)
		return false;

	if ((vma->vm_flags & VM_STACK_INCOMPLETE_SETUP) ==
						VM_STACK_INCOMPLETE_SETUP)
		return true;

	return false;
}

static inline bool vma_is_foreign(struct vm_area_struct *vma)
{
	if (!current->mm)
		return true;

	if (current->mm != vma->vm_mm)
		return true;

	return false;
}

static inline bool vma_is_accessible(struct vm_area_struct *vma)
{
	return vma->vm_flags & VM_ACCESS_FLAGS;
}

static inline
struct vm_area_struct *vma_find(struct vma_iterator *vmi, unsigned long max)
{
	return mas_find(&vmi->mas, max - 1);
}

static inline struct vm_area_struct *vma_next(struct vma_iterator *vmi)
{
	/*
	 * Uses mas_find() to get the first VMA when the iterator starts.
	 * Calling mas_next() could skip the first entry.
	 */
	return mas_find(&vmi->mas, ULONG_MAX);
}

static inline
struct vm_area_struct *vma_iter_next_range(struct vma_iterator *vmi)
{
	return mas_next_range(&vmi->mas, ULONG_MAX);
}


static inline struct vm_area_struct *vma_prev(struct vma_iterator *vmi)
{
	return mas_prev(&vmi->mas, 0);
}

static inline
struct vm_area_struct *vma_iter_prev_range(struct vma_iterator *vmi)
{
	return mas_prev_range(&vmi->mas, 0);
}

static inline unsigned long vma_iter_addr(struct vma_iterator *vmi)
{
	return vmi->mas.index;
}

static inline unsigned long vma_iter_end(struct vma_iterator *vmi)
{
	return vmi->mas.last + 1;
}
static inline int vma_iter_bulk_alloc(struct vma_iterator *vmi,
				      unsigned long count)
{
	return mas_expected_entries(&vmi->mas, count);
}

/* Free any unused preallocations */
static inline void vma_iter_free(struct vma_iterator *vmi)
{
	mas_destroy(&vmi->mas);
}

static inline int vma_iter_bulk_store(struct vma_iterator *vmi,
				      struct vm_area_struct *vma)
{
	vmi->mas.index = vma->vm_start;
	vmi->mas.last = vma->vm_end - 1;
	mas_store(&vmi->mas, vma);
	if (unlikely(mas_is_err(&vmi->mas)))
		return -ENOMEM;

	return 0;
}

static inline void vma_iter_invalidate(struct vma_iterator *vmi)
{
	mas_pause(&vmi->mas);
}

static inline void vma_iter_set(struct vma_iterator *vmi, unsigned long addr)
{
	mas_set(&vmi->mas, addr);
}

#define for_each_vma(__vmi, __vma)					\
	while (((__vma) = vma_next(&(__vmi))) != NULL)

/* The MM code likes to work with exclusive end addresses */
#define for_each_vma_range(__vmi, __vma, __end)				\
	while (((__vma) = vma_find(&(__vmi), (__end))) != NULL)

#ifdef CONFIG_SHMEM
/*
 * The vma_is_shmem is not inline because it is used only by slow
 * paths in userfault.
 */
bool vma_is_shmem(struct vm_area_struct *vma);
bool vma_is_anon_shmem(struct vm_area_struct *vma);
#else
static inline bool vma_is_shmem(struct vm_area_struct *vma) { return false; }
static inline bool vma_is_anon_shmem(struct vm_area_struct *vma) { return false; }
#endif

int vma_is_stack_for_current(struct vm_area_struct *vma);

/* flush_tlb_range() takes a vma, not a mm, and can care about flags */
#define TLB_FLUSH_VMA(mm,flags) { .vm_mm = (mm), .vm_flags = (flags) }

struct mmu_gather;
struct inode;

/*
 * compound_order() can be called without holding a reference, which means
 * that niceties like page_folio() don't work.  These callers should be
 * prepared to handle wild return values.  For example, PG_head may be
 * set before _folio_order is initialised, or this may be a tail page.
 * See compaction.c for some good examples.
 */
static inline unsigned int compound_order(struct page *page)
{
	struct folio *folio = (struct folio *)page;

	if (!test_bit(PG_head, &folio->flags))
		return 0;
	return folio->_folio_order;
}

/**
 * folio_order - The allocation order of a folio.
 * @folio: The folio.
 *
 * A folio is composed of 2^order pages.  See get_order() for the definition
 * of order.
 *
 * Return: The order of the folio.
 */
static inline unsigned int folio_order(struct folio *folio)
{
	if (!folio_test_large(folio))
		return 0;
	return folio->_folio_order;
}

#include <linux/huge_mm.h>

/*
 * Methods to modify the page usage count.
 *
 * What counts for a page usage:
 * - cache mapping   (page->mapping)
 * - private data    (page->private)
 * - page mapped in a task's page tables, each mapping
 *   is counted separately
 *
 * Also, many kernel routines increase the page count before a critical
 * routine so they can be sure the page doesn't go away from under them.
 */

/*
 * Drop a ref, return true if the refcount fell to zero (the page has no users)
 */
static inline int put_page_testzero(struct page *page)
{
	VM_BUG_ON_PAGE(page_ref_count(page) == 0, page);
	return page_ref_dec_and_test(page);
}

static inline int folio_put_testzero(struct folio *folio)
{
	return put_page_testzero(&folio->page);
}

/*
 * Try to grab a ref unless the page has a refcount of zero, return false if
 * that is the case.
 * This can be called when MMU is off so it must not access
 * any of the virtual mappings.
 */
static inline bool get_page_unless_zero(struct page *page)
{
	return page_ref_add_unless(page, 1, 0);
}

static inline struct folio *folio_get_nontail_page(struct page *page)
{
	if (unlikely(!get_page_unless_zero(page)))
		return NULL;
	return (struct folio *)page;
}

extern int page_is_ram(unsigned long pfn);

enum {
	REGION_INTERSECTS,
	REGION_DISJOINT,
	REGION_MIXED,
};

int region_intersects(resource_size_t offset, size_t size, unsigned long flags,
		      unsigned long desc);

/* Support for virtually mapped pages */
struct page *vmalloc_to_page(const void *addr);
unsigned long vmalloc_to_pfn(const void *addr);

/*
 * Determine if an address is within the vmalloc range
 *
 * On nommu, vmalloc/vfree wrap through kmalloc/kfree directly, so there
 * is no special casing required.
 */

#ifndef is_ioremap_addr
#define is_ioremap_addr(x) is_vmalloc_addr(x)
#endif

#ifdef CONFIG_MMU
extern bool is_vmalloc_addr(const void *x);
extern int is_vmalloc_or_module_addr(const void *x);
#else
static inline bool is_vmalloc_addr(const void *x)
{
	return false;
}
static inline int is_vmalloc_or_module_addr(const void *x)
{
	return 0;
}
#endif

/*
 * How many times the entire folio is mapped as a single unit (eg by a
 * PMD or PUD entry).  This is probably not what you want, except for
 * debugging purposes - it does not include PTE-mapped sub-pages; look
 * at folio_mapcount() or page_mapcount() or total_mapcount() instead.
 */
static inline int folio_entire_mapcount(struct folio *folio)
{
	VM_BUG_ON_FOLIO(!folio_test_large(folio), folio);
	return atomic_read(&folio->_entire_mapcount) + 1;
}

/*
 * The atomic page->_mapcount, starts from -1: so that transitions
 * both from it and to it can be tracked, using atomic_inc_and_test
 * and atomic_add_negative(-1).
 */
static inline void page_mapcount_reset(struct page *page)
{
	atomic_set(&(page)->_mapcount, -1);
}

/**
 * page_mapcount() - Number of times this precise page is mapped.
 * @page: The page.
 *
 * The number of times this page is mapped.  If this page is part of
 * a large folio, it includes the number of times this page is mapped
 * as part of that folio.
 *
 * The result is undefined for pages which cannot be mapped into userspace.
 * For example SLAB or special types of pages. See function page_has_type().
 * They use this field in struct page differently.
 */
static inline int page_mapcount(struct page *page)
{
	int mapcount = atomic_read(&page->_mapcount) + 1;

	if (unlikely(PageCompound(page)))
		mapcount += folio_entire_mapcount(page_folio(page));

	return mapcount;
}

int folio_total_mapcount(struct folio *folio);

/**
 * folio_mapcount() - Calculate the number of mappings of this folio.
 * @folio: The folio.
 *
 * A large folio tracks both how many times the entire folio is mapped,
 * and how many times each individual page in the folio is mapped.
 * This function calculates the total number of times the folio is
 * mapped.
 *
 * Return: The number of times this folio is mapped.
 */
static inline int folio_mapcount(struct folio *folio)
{
	if (likely(!folio_test_large(folio)))
		return atomic_read(&folio->_mapcount) + 1;
	return folio_total_mapcount(folio);
}

static inline int total_mapcount(struct page *page)
{
	if (likely(!PageCompound(page)))
		return atomic_read(&page->_mapcount) + 1;
	return folio_total_mapcount(page_folio(page));
}

static inline bool folio_large_is_mapped(struct folio *folio)
{
	/*
	 * Reading _entire_mapcount below could be omitted if hugetlb
	 * participated in incrementing nr_pages_mapped when compound mapped.
	 */
	return atomic_read(&folio->_nr_pages_mapped) > 0 ||
		atomic_read(&folio->_entire_mapcount) >= 0;
}

/**
 * folio_mapped - Is this folio mapped into userspace?
 * @folio: The folio.
 *
 * Return: True if any page in this folio is referenced by user page tables.
 */
static inline bool folio_mapped(struct folio *folio)
{
	if (likely(!folio_test_large(folio)))
		return atomic_read(&folio->_mapcount) >= 0;
	return folio_large_is_mapped(folio);
}

/*
 * Return true if this page is mapped into pagetables.
 * For compound page it returns true if any sub-page of compound page is mapped,
 * even if this particular sub-page is not itself mapped by any PTE or PMD.
 */
static inline bool page_mapped(struct page *page)
{
	if (likely(!PageCompound(page)))
		return atomic_read(&page->_mapcount) >= 0;
	return folio_large_is_mapped(page_folio(page));
}

static inline struct page *virt_to_head_page(const void *x)
{
	struct page *page = virt_to_page(x);

	return compound_head(page);
}

static inline struct folio *virt_to_folio(const void *x)
{
	struct page *page = virt_to_page(x);

	return page_folio(page);
}

void __folio_put(struct folio *folio);

void put_pages_list(struct list_head *pages);

void split_page(struct page *page, unsigned int order);
void folio_copy(struct folio *dst, struct folio *src);

unsigned long nr_free_buffer_pages(void);

/*
 * Compound pages have a destructor function.  Provide a
 * prototype for that function and accessor functions.
 * These are _only_ valid on the head of a compound page.
 */
typedef void compound_page_dtor(struct page *);

/* Keep the enum in sync with compound_page_dtors array in mm/page_alloc.c */
enum compound_dtor_id {
	NULL_COMPOUND_DTOR,
	COMPOUND_PAGE_DTOR,
#ifdef CONFIG_HUGETLB_PAGE
	HUGETLB_PAGE_DTOR,
#endif
#ifdef CONFIG_TRANSPARENT_HUGEPAGE
	TRANSHUGE_PAGE_DTOR,
#endif
	NR_COMPOUND_DTORS,
};

static inline void folio_set_compound_dtor(struct folio *folio,
		enum compound_dtor_id compound_dtor)
{
	VM_BUG_ON_FOLIO(compound_dtor >= NR_COMPOUND_DTORS, folio);
	folio->_folio_dtor = compound_dtor;
}

void destroy_large_folio(struct folio *folio);

/* Returns the number of bytes in this potentially compound page. */
static inline unsigned long page_size(struct page *page)
{
	return PAGE_SIZE << compound_order(page);
}

/* Returns the number of bits needed for the number of bytes in a page */
static inline unsigned int page_shift(struct page *page)
{
	return PAGE_SHIFT + compound_order(page);
}

/**
 * thp_order - Order of a transparent huge page.
 * @page: Head page of a transparent huge page.
 */
static inline unsigned int thp_order(struct page *page)
{
	VM_BUG_ON_PGFLAGS(PageTail(page), page);
	return compound_order(page);
}

/**
 * thp_size - Size of a transparent huge page.
 * @page: Head page of a transparent huge page.
 *
 * Return: Number of bytes in this page.
 */
static inline unsigned long thp_size(struct page *page)
{
	return PAGE_SIZE << thp_order(page);
}

void free_compound_page(struct page *page);

#ifdef CONFIG_MMU
/*
 * Do pte_mkwrite, but only if the vma says VM_WRITE.  We do this when
 * servicing faults for write access.  In the normal case, do always want
 * pte_mkwrite.  But get_user_pages can cause write faults for mappings
 * that do not have writing enabled, when used by access_process_vm.
 */
static inline pte_t maybe_mkwrite(pte_t pte, struct vm_area_struct *vma)
{
	if (likely(vma->vm_flags & VM_WRITE))
		pte = pte_mkwrite(pte);
	return pte;
}

vm_fault_t do_set_pmd(struct vm_fault *vmf, struct page *page);
void do_set_pte(struct vm_fault *vmf, struct page *page, unsigned long addr);

vm_fault_t finish_fault(struct vm_fault *vmf);
vm_fault_t finish_mkwrite_fault(struct vm_fault *vmf);
#endif

/*
 * Multiple processes may "see" the same page. E.g. for untouched
 * mappings of /dev/null, all processes see the same page full of
 * zeroes, and text pages of executables and shared libraries have
 * only one copy in memory, at most, normally.
 *
 * For the non-reserved pages, page_count(page) denotes a reference count.
 *   page_count() == 0 means the page is free. page->lru is then used for
 *   freelist management in the buddy allocator.
 *   page_count() > 0  means the page has been allocated.
 *
 * Pages are allocated by the slab allocator in order to provide memory
 * to kmalloc and kmem_cache_alloc. In this case, the management of the
 * page, and the fields in 'struct page' are the responsibility of mm/slab.c
 * unless a particular usage is carefully commented. (the responsibility of
 * freeing the kmalloc memory is the caller's, of course).
 *
 * A page may be used by anyone else who does a __get_free_page().
 * In this case, page_count still tracks the references, and should only
 * be used through the normal accessor functions. The top bits of page->flags
 * and page->virtual store page management information, but all other fields
 * are unused and could be used privately, carefully. The management of this
 * page is the responsibility of the one who allocated it, and those who have
 * subsequently been given references to it.
 *
 * The other pages (we may call them "pagecache pages") are completely
 * managed by the Linux memory manager: I/O, buffers, swapping etc.
 * The following discussion applies only to them.
 *
 * A pagecache page contains an opaque `private' member, which belongs to the
 * page's address_space. Usually, this is the address of a circular list of
 * the page's disk buffers. PG_private must be set to tell the VM to call
 * into the filesystem to release these pages.
 *
 * A page may belong to an inode's memory mapping. In this case, page->mapping
 * is the pointer to the inode, and page->index is the file offset of the page,
 * in units of PAGE_SIZE.
 *
 * If pagecache pages are not associated with an inode, they are said to be
 * anonymous pages. These may become associated with the swapcache, and in that
 * case PG_swapcache is set, and page->private is an offset into the swapcache.
 *
 * In either case (swapcache or inode backed), the pagecache itself holds one
 * reference to the page. Setting PG_private should also increment the
 * refcount. The each user mapping also has a reference to the page.
 *
 * The pagecache pages are stored in a per-mapping radix tree, which is
 * rooted at mapping->i_pages, and indexed by offset.
 * Where 2.4 and early 2.6 kernels kept dirty/clean pages in per-address_space
 * lists, we instead now tag pages as dirty/writeback in the radix tree.
 *
 * All pagecache pages may be subject to I/O:
 * - inode pages may need to be read from disk,
 * - inode pages which have been modified and are MAP_SHARED may need
 *   to be written back to the inode on disk,
 * - anonymous pages (including MAP_PRIVATE file mappings) which have been
 *   modified may need to be swapped out to swap space and (later) to be read
 *   back into memory.
 */

#if defined(CONFIG_ZONE_DEVICE) && defined(CONFIG_FS_DAX)
DECLARE_STATIC_KEY_FALSE(devmap_managed_key);

bool __put_devmap_managed_page_refs(struct page *page, int refs);
static inline bool put_devmap_managed_page_refs(struct page *page, int refs)
{
	if (!static_branch_unlikely(&devmap_managed_key))
		return false;
	if (!is_zone_device_page(page))
		return false;
	return __put_devmap_managed_page_refs(page, refs);
}
#else /* CONFIG_ZONE_DEVICE && CONFIG_FS_DAX */
static inline bool put_devmap_managed_page_refs(struct page *page, int refs)
{
	return false;
}
#endif /* CONFIG_ZONE_DEVICE && CONFIG_FS_DAX */

static inline bool put_devmap_managed_page(struct page *page)
{
	return put_devmap_managed_page_refs(page, 1);
}

/* 127: arbitrary random number, small enough to assemble well */
#define folio_ref_zero_or_close_to_overflow(folio) \
	((unsigned int) folio_ref_count(folio) + 127u <= 127u)

/**
 * folio_get - Increment the reference count on a folio.
 * @folio: The folio.
 *
 * Context: May be called in any context, as long as you know that
 * you have a refcount on the folio.  If you do not already have one,
 * folio_try_get() may be the right interface for you to use.
 */
static inline void folio_get(struct folio *folio)
{
	VM_BUG_ON_FOLIO(folio_ref_zero_or_close_to_overflow(folio), folio);
	folio_ref_inc(folio);
}

static inline void get_page(struct page *page)
{
	folio_get(page_folio(page));
}

static inline __must_check bool try_get_page(struct page *page)
{
	page = compound_head(page);
	if (WARN_ON_ONCE(page_ref_count(page) <= 0))
		return false;
	page_ref_inc(page);
	return true;
}

/**
 * folio_put - Decrement the reference count on a folio.
 * @folio: The folio.
 *
 * If the folio's reference count reaches zero, the memory will be
 * released back to the page allocator and may be used by another
 * allocation immediately.  Do not access the memory or the struct folio
 * after calling folio_put() unless you can be sure that it wasn't the
 * last reference.
 *
 * Context: May be called in process or interrupt context, but not in NMI
 * context.  May be called while holding a spinlock.
 */
static inline void folio_put(struct folio *folio)
{
	if (folio_put_testzero(folio))
		__folio_put(folio);
}

/**
 * folio_put_refs - Reduce the reference count on a folio.
 * @folio: The folio.
 * @refs: The amount to subtract from the folio's reference count.
 *
 * If the folio's reference count reaches zero, the memory will be
 * released back to the page allocator and may be used by another
 * allocation immediately.  Do not access the memory or the struct folio
 * after calling folio_put_refs() unless you can be sure that these weren't
 * the last references.
 *
 * Context: May be called in process or interrupt context, but not in NMI
 * context.  May be called while holding a spinlock.
 */
static inline void folio_put_refs(struct folio *folio, int refs)
{
	if (folio_ref_sub_and_test(folio, refs))
		__folio_put(folio);
}

/*
 * union release_pages_arg - an array of pages or folios
 *
 * release_pages() releases a simple array of multiple pages, and
 * accepts various different forms of said page array: either
 * a regular old boring array of pages, an array of folios, or
 * an array of encoded page pointers.
 *
 * The transparent union syntax for this kind of "any of these
 * argument types" is all kinds of ugly, so look away.
 */
typedef union {
	struct page **pages;
	struct folio **folios;
	struct encoded_page **encoded_pages;
} release_pages_arg __attribute__ ((__transparent_union__));

void release_pages(release_pages_arg, int nr);

/**
 * folios_put - Decrement the reference count on an array of folios.
 * @folios: The folios.
 * @nr: How many folios there are.
 *
 * Like folio_put(), but for an array of folios.  This is more efficient
 * than writing the loop yourself as it will optimise the locks which
 * need to be taken if the folios are freed.
 *
 * Context: May be called in process or interrupt context, but not in NMI
 * context.  May be called while holding a spinlock.
 */
static inline void folios_put(struct folio **folios, unsigned int nr)
{
	release_pages(folios, nr);
}

static inline void put_page(struct page *page)
{
	struct folio *folio = page_folio(page);

	/*
	 * For some devmap managed pages we need to catch refcount transition
	 * from 2 to 1:
	 */
	if (put_devmap_managed_page(&folio->page))
		return;
	folio_put(folio);
}

/*
 * GUP_PIN_COUNTING_BIAS, and the associated functions that use it, overload
 * the page's refcount so that two separate items are tracked: the original page
 * reference count, and also a new count of how many pin_user_pages() calls were
 * made against the page. ("gup-pinned" is another term for the latter).
 *
 * With this scheme, pin_user_pages() becomes special: such pages are marked as
 * distinct from normal pages. As such, the unpin_user_page() call (and its
 * variants) must be used in order to release gup-pinned pages.
 *
 * Choice of value:
 *
 * By making GUP_PIN_COUNTING_BIAS a power of two, debugging of page reference
 * counts with respect to pin_user_pages() and unpin_user_page() becomes
 * simpler, due to the fact that adding an even power of two to the page
 * refcount has the effect of using only the upper N bits, for the code that
 * counts up using the bias value. This means that the lower bits are left for
 * the exclusive use of the original code that increments and decrements by one
 * (or at least, by much smaller values than the bias value).
 *
 * Of course, once the lower bits overflow into the upper bits (and this is
 * OK, because subtraction recovers the original values), then visual inspection
 * no longer suffices to directly view the separate counts. However, for normal
 * applications that don't have huge page reference counts, this won't be an
 * issue.
 *
 * Locking: the lockless algorithm described in folio_try_get_rcu()
 * provides safe operation for get_user_pages(), page_mkclean() and
 * other calls that race to set up page table entries.
 */
#define GUP_PIN_COUNTING_BIAS (1U << 10)

void unpin_user_page(struct page *page);
void unpin_user_pages_dirty_lock(struct page **pages, unsigned long npages,
				 bool make_dirty);
void unpin_user_page_range_dirty_lock(struct page *page, unsigned long npages,
				      bool make_dirty);
void unpin_user_pages(struct page **pages, unsigned long npages);

static inline bool is_cow_mapping(vm_flags_t flags)
{
	return (flags & (VM_SHARED | VM_MAYWRITE)) == VM_MAYWRITE;
}

#ifndef CONFIG_MMU
static inline bool is_nommu_shared_mapping(vm_flags_t flags)
{
	/*
	 * NOMMU shared mappings are ordinary MAP_SHARED mappings and selected
	 * R/O MAP_PRIVATE file mappings that are an effective R/O overlay of
	 * a file mapping. R/O MAP_PRIVATE mappings might still modify
	 * underlying memory if ptrace is active, so this is only possible if
	 * ptrace does not apply. Note that there is no mprotect() to upgrade
	 * write permissions later.
	 */
	return flags & (VM_MAYSHARE | VM_MAYOVERLAY);
}
#endif

#if defined(CONFIG_SPARSEMEM) && !defined(CONFIG_SPARSEMEM_VMEMMAP)
#define SECTION_IN_PAGE_FLAGS
#endif

/*
 * The identification function is mainly used by the buddy allocator for
 * determining if two pages could be buddies. We are not really identifying
 * the zone since we could be using the section number id if we do not have
 * node id available in page flags.
 * We only guarantee that it will return the same value for two combinable
 * pages in a zone.
 */
static inline int page_zone_id(struct page *page)
{
	return (page->flags >> ZONEID_PGSHIFT) & ZONEID_MASK;
}

#ifdef NODE_NOT_IN_PAGE_FLAGS
extern int page_to_nid(const struct page *page);
#else
static inline int page_to_nid(const struct page *page)
{
	struct page *p = (struct page *)page;

	return (PF_POISONED_CHECK(p)->flags >> NODES_PGSHIFT) & NODES_MASK;
}
#endif

static inline int folio_nid(const struct folio *folio)
{
	return page_to_nid(&folio->page);
}

#ifdef CONFIG_NUMA_BALANCING
/* page access time bits needs to hold at least 4 seconds */
#define PAGE_ACCESS_TIME_MIN_BITS	12
#if LAST_CPUPID_SHIFT < PAGE_ACCESS_TIME_MIN_BITS
#define PAGE_ACCESS_TIME_BUCKETS				\
	(PAGE_ACCESS_TIME_MIN_BITS - LAST_CPUPID_SHIFT)
#else
#define PAGE_ACCESS_TIME_BUCKETS	0
#endif

#define PAGE_ACCESS_TIME_MASK				\
	(LAST_CPUPID_MASK << PAGE_ACCESS_TIME_BUCKETS)

static inline int cpu_pid_to_cpupid(int cpu, int pid)
{
	return ((cpu & LAST__CPU_MASK) << LAST__PID_SHIFT) | (pid & LAST__PID_MASK);
}

static inline int cpupid_to_pid(int cpupid)
{
	return cpupid & LAST__PID_MASK;
}

static inline int cpupid_to_cpu(int cpupid)
{
	return (cpupid >> LAST__PID_SHIFT) & LAST__CPU_MASK;
}

static inline int cpupid_to_nid(int cpupid)
{
	return cpu_to_node(cpupid_to_cpu(cpupid));
}

static inline bool cpupid_pid_unset(int cpupid)
{
	return cpupid_to_pid(cpupid) == (-1 & LAST__PID_MASK);
}

static inline bool cpupid_cpu_unset(int cpupid)
{
	return cpupid_to_cpu(cpupid) == (-1 & LAST__CPU_MASK);
}

static inline bool __cpupid_match_pid(pid_t task_pid, int cpupid)
{
	return (task_pid & LAST__PID_MASK) == cpupid_to_pid(cpupid);
}

#define cpupid_match_pid(task, cpupid) __cpupid_match_pid(task->pid, cpupid)
#ifdef LAST_CPUPID_NOT_IN_PAGE_FLAGS
static inline int page_cpupid_xchg_last(struct page *page, int cpupid)
{
	return xchg(&page->_last_cpupid, cpupid & LAST_CPUPID_MASK);
}

static inline int page_cpupid_last(struct page *page)
{
	return page->_last_cpupid;
}
static inline void page_cpupid_reset_last(struct page *page)
{
	page->_last_cpupid = -1 & LAST_CPUPID_MASK;
}
#else
static inline int page_cpupid_last(struct page *page)
{
	return (page->flags >> LAST_CPUPID_PGSHIFT) & LAST_CPUPID_MASK;
}

extern int page_cpupid_xchg_last(struct page *page, int cpupid);

static inline void page_cpupid_reset_last(struct page *page)
{
	page->flags |= LAST_CPUPID_MASK << LAST_CPUPID_PGSHIFT;
}
#endif /* LAST_CPUPID_NOT_IN_PAGE_FLAGS */

static inline int xchg_page_access_time(struct page *page, int time)
{
	int last_time;

	last_time = page_cpupid_xchg_last(page, time >> PAGE_ACCESS_TIME_BUCKETS);
	return last_time << PAGE_ACCESS_TIME_BUCKETS;
}

static inline void vma_set_access_pid_bit(struct vm_area_struct *vma)
{
	unsigned int pid_bit;

	pid_bit = hash_32(current->pid, ilog2(BITS_PER_LONG));
	if (vma->numab_state && !test_bit(pid_bit, &vma->numab_state->access_pids[1])) {
		__set_bit(pid_bit, &vma->numab_state->access_pids[1]);
	}
}
#else /* !CONFIG_NUMA_BALANCING */
static inline int page_cpupid_xchg_last(struct page *page, int cpupid)
{
	return page_to_nid(page); /* XXX */
}

static inline int xchg_page_access_time(struct page *page, int time)
{
	return 0;
}

static inline int page_cpupid_last(struct page *page)
{
	return page_to_nid(page); /* XXX */
}

static inline int cpupid_to_nid(int cpupid)
{
	return -1;
}

static inline int cpupid_to_pid(int cpupid)
{
	return -1;
}

static inline int cpupid_to_cpu(int cpupid)
{
	return -1;
}

static inline int cpu_pid_to_cpupid(int nid, int pid)
{
	return -1;
}

static inline bool cpupid_pid_unset(int cpupid)
{
	return true;
}

static inline void page_cpupid_reset_last(struct page *page)
{
}

static inline bool cpupid_match_pid(struct task_struct *task, int cpupid)
{
	return false;
}

static inline void vma_set_access_pid_bit(struct vm_area_struct *vma)
{
}
#endif /* CONFIG_NUMA_BALANCING */

#if defined(CONFIG_KASAN_SW_TAGS) || defined(CONFIG_KASAN_HW_TAGS)

/*
 * KASAN per-page tags are stored xor'ed with 0xff. This allows to avoid
 * setting tags for all pages to native kernel tag value 0xff, as the default
 * value 0x00 maps to 0xff.
 */

static inline u8 page_kasan_tag(const struct page *page)
{
	u8 tag = 0xff;

	if (kasan_enabled()) {
		tag = (page->flags >> KASAN_TAG_PGSHIFT) & KASAN_TAG_MASK;
		tag ^= 0xff;
	}

	return tag;
}

static inline void page_kasan_tag_set(struct page *page, u8 tag)
{
	unsigned long old_flags, flags;

	if (!kasan_enabled())
		return;

	tag ^= 0xff;
	old_flags = READ_ONCE(page->flags);
	do {
		flags = old_flags;
		flags &= ~(KASAN_TAG_MASK << KASAN_TAG_PGSHIFT);
		flags |= (tag & KASAN_TAG_MASK) << KASAN_TAG_PGSHIFT;
	} while (unlikely(!try_cmpxchg(&page->flags, &old_flags, flags)));
}

static inline void page_kasan_tag_reset(struct page *page)
{
	if (kasan_enabled())
		page_kasan_tag_set(page, 0xff);
}

#else /* CONFIG_KASAN_SW_TAGS || CONFIG_KASAN_HW_TAGS */

static inline u8 page_kasan_tag(const struct page *page)
{
	return 0xff;
}

static inline void page_kasan_tag_set(struct page *page, u8 tag) { }
static inline void page_kasan_tag_reset(struct page *page) { }

#endif /* CONFIG_KASAN_SW_TAGS || CONFIG_KASAN_HW_TAGS */

static inline struct zone *page_zone(const struct page *page)
{
	return &NODE_DATA(page_to_nid(page))->node_zones[page_zonenum(page)];
}

static inline pg_data_t *page_pgdat(const struct page *page)
{
	return NODE_DATA(page_to_nid(page));
}

static inline struct zone *folio_zone(const struct folio *folio)
{
	return page_zone(&folio->page);
}

static inline pg_data_t *folio_pgdat(const struct folio *folio)
{
	return page_pgdat(&folio->page);
}

#ifdef SECTION_IN_PAGE_FLAGS
static inline void set_page_section(struct page *page, unsigned long section)
{
	page->flags &= ~(SECTIONS_MASK << SECTIONS_PGSHIFT);
	page->flags |= (section & SECTIONS_MASK) << SECTIONS_PGSHIFT;
}

static inline unsigned long page_to_section(const struct page *page)
{
	return (page->flags >> SECTIONS_PGSHIFT) & SECTIONS_MASK;
}
#endif

/**
 * folio_pfn - Return the Page Frame Number of a folio.
 * @folio: The folio.
 *
 * A folio may contain multiple pages.  The pages have consecutive
 * Page Frame Numbers.
 *
 * Return: The Page Frame Number of the first page in the folio.
 */
static inline unsigned long folio_pfn(struct folio *folio)
{
	return page_to_pfn(&folio->page);
}

static inline struct folio *pfn_folio(unsigned long pfn)
{
	return page_folio(pfn_to_page(pfn));
}

/**
 * folio_maybe_dma_pinned - Report if a folio may be pinned for DMA.
 * @folio: The folio.
 *
 * This function checks if a folio has been pinned via a call to
 * a function in the pin_user_pages() family.
 *
 * For small folios, the return value is partially fuzzy: false is not fuzzy,
 * because it means "definitely not pinned for DMA", but true means "probably
 * pinned for DMA, but possibly a false positive due to having at least
 * GUP_PIN_COUNTING_BIAS worth of normal folio references".
 *
 * False positives are OK, because: a) it's unlikely for a folio to
 * get that many refcounts, and b) all the callers of this routine are
 * expected to be able to deal gracefully with a false positive.
 *
 * For large folios, the result will be exactly correct. That's because
 * we have more tracking data available: the _pincount field is used
 * instead of the GUP_PIN_COUNTING_BIAS scheme.
 *
 * For more information, please see Documentation/core-api/pin_user_pages.rst.
 *
 * Return: True, if it is likely that the page has been "dma-pinned".
 * False, if the page is definitely not dma-pinned.
 */
static inline bool folio_maybe_dma_pinned(struct folio *folio)
{
	if (folio_test_large(folio))
		return atomic_read(&folio->_pincount) > 0;

	/*
	 * folio_ref_count() is signed. If that refcount overflows, then
	 * folio_ref_count() returns a negative value, and callers will avoid
	 * further incrementing the refcount.
	 *
	 * Here, for that overflow case, use the sign bit to count a little
	 * bit higher via unsigned math, and thus still get an accurate result.
	 */
	return ((unsigned int)folio_ref_count(folio)) >=
		GUP_PIN_COUNTING_BIAS;
}

static inline bool page_maybe_dma_pinned(struct page *page)
{
	return folio_maybe_dma_pinned(page_folio(page));
}

/*
 * This should most likely only be called during fork() to see whether we
 * should break the cow immediately for an anon page on the src mm.
 *
 * The caller has to hold the PT lock and the vma->vm_mm->->write_protect_seq.
 */
static inline bool page_needs_cow_for_dma(struct vm_area_struct *vma,
					  struct page *page)
{
	VM_BUG_ON(!(raw_read_seqcount(&vma->vm_mm->write_protect_seq) & 1));

	if (!test_bit(MMF_HAS_PINNED, &vma->vm_mm->flags))
		return false;

	return page_maybe_dma_pinned(page);
}

<<<<<<< HEAD
/**
 * is_zero_page - Query if a page is a zero page
 * @page: The page to query
 *
 * This returns true if @page is one of the permanent zero pages.
 */
static inline bool is_zero_page(const struct page *page)
{
	return is_zero_pfn(page_to_pfn(page));
}

/**
 * is_zero_folio - Query if a folio is a zero page
 * @folio: The folio to query
 *
 * This returns true if @folio is one of the permanent zero pages.
 */
static inline bool is_zero_folio(const struct folio *folio)
{
	return is_zero_page(&folio->page);
}

/* MIGRATE_CMA and ZONE_MOVABLE do not allow pin pages */
=======
/* MIGRATE_CMA and ZONE_MOVABLE do not allow pin folios */
>>>>>>> acc72d59
#ifdef CONFIG_MIGRATION
static inline bool folio_is_longterm_pinnable(struct folio *folio)
{
#ifdef CONFIG_CMA
	int mt = folio_migratetype(folio);

	if (mt == MIGRATE_CMA || mt == MIGRATE_ISOLATE)
		return false;
#endif
<<<<<<< HEAD
	/* The zero page can be "pinned" but gets special handling. */
	if (is_zero_page(page))
=======
	/* The zero page may always be pinned */
	if (is_zero_pfn(folio_pfn(folio)))
>>>>>>> acc72d59
		return true;

	/* Coherent device memory must always allow eviction. */
	if (folio_is_device_coherent(folio))
		return false;

	/* Otherwise, non-movable zone folios can be pinned. */
	return !folio_is_zone_movable(folio);

}
#else
static inline bool folio_is_longterm_pinnable(struct folio *folio)
{
	return true;
}
#endif

static inline void set_page_zone(struct page *page, enum zone_type zone)
{
	page->flags &= ~(ZONES_MASK << ZONES_PGSHIFT);
	page->flags |= (zone & ZONES_MASK) << ZONES_PGSHIFT;
}

static inline void set_page_node(struct page *page, unsigned long node)
{
	page->flags &= ~(NODES_MASK << NODES_PGSHIFT);
	page->flags |= (node & NODES_MASK) << NODES_PGSHIFT;
}

static inline void set_page_links(struct page *page, enum zone_type zone,
	unsigned long node, unsigned long pfn)
{
	set_page_zone(page, zone);
	set_page_node(page, node);
#ifdef SECTION_IN_PAGE_FLAGS
	set_page_section(page, pfn_to_section_nr(pfn));
#endif
}

/**
 * folio_nr_pages - The number of pages in the folio.
 * @folio: The folio.
 *
 * Return: A positive power of two.
 */
static inline long folio_nr_pages(struct folio *folio)
{
	if (!folio_test_large(folio))
		return 1;
#ifdef CONFIG_64BIT
	return folio->_folio_nr_pages;
#else
	return 1L << folio->_folio_order;
#endif
}

/*
 * compound_nr() returns the number of pages in this potentially compound
 * page.  compound_nr() can be called on a tail page, and is defined to
 * return 1 in that case.
 */
static inline unsigned long compound_nr(struct page *page)
{
	struct folio *folio = (struct folio *)page;

	if (!test_bit(PG_head, &folio->flags))
		return 1;
#ifdef CONFIG_64BIT
	return folio->_folio_nr_pages;
#else
	return 1L << folio->_folio_order;
#endif
}

/**
 * thp_nr_pages - The number of regular pages in this huge page.
 * @page: The head page of a huge page.
 */
static inline int thp_nr_pages(struct page *page)
{
	return folio_nr_pages((struct folio *)page);
}

/**
 * folio_next - Move to the next physical folio.
 * @folio: The folio we're currently operating on.
 *
 * If you have physically contiguous memory which may span more than
 * one folio (eg a &struct bio_vec), use this function to move from one
 * folio to the next.  Do not use it if the memory is only virtually
 * contiguous as the folios are almost certainly not adjacent to each
 * other.  This is the folio equivalent to writing ``page++``.
 *
 * Context: We assume that the folios are refcounted and/or locked at a
 * higher level and do not adjust the reference counts.
 * Return: The next struct folio.
 */
static inline struct folio *folio_next(struct folio *folio)
{
	return (struct folio *)folio_page(folio, folio_nr_pages(folio));
}

/**
 * folio_shift - The size of the memory described by this folio.
 * @folio: The folio.
 *
 * A folio represents a number of bytes which is a power-of-two in size.
 * This function tells you which power-of-two the folio is.  See also
 * folio_size() and folio_order().
 *
 * Context: The caller should have a reference on the folio to prevent
 * it from being split.  It is not necessary for the folio to be locked.
 * Return: The base-2 logarithm of the size of this folio.
 */
static inline unsigned int folio_shift(struct folio *folio)
{
	return PAGE_SHIFT + folio_order(folio);
}

/**
 * folio_size - The number of bytes in a folio.
 * @folio: The folio.
 *
 * Context: The caller should have a reference on the folio to prevent
 * it from being split.  It is not necessary for the folio to be locked.
 * Return: The number of bytes in this folio.
 */
static inline size_t folio_size(struct folio *folio)
{
	return PAGE_SIZE << folio_order(folio);
}

/**
 * folio_estimated_sharers - Estimate the number of sharers of a folio.
 * @folio: The folio.
 *
 * folio_estimated_sharers() aims to serve as a function to efficiently
 * estimate the number of processes sharing a folio. This is done by
 * looking at the precise mapcount of the first subpage in the folio, and
 * assuming the other subpages are the same. This may not be true for large
 * folios. If you want exact mapcounts for exact calculations, look at
 * page_mapcount() or folio_total_mapcount().
 *
 * Return: The estimated number of processes sharing a folio.
 */
static inline int folio_estimated_sharers(struct folio *folio)
{
	return page_mapcount(folio_page(folio, 0));
}

#ifndef HAVE_ARCH_MAKE_PAGE_ACCESSIBLE
static inline int arch_make_page_accessible(struct page *page)
{
	return 0;
}
#endif

#ifndef HAVE_ARCH_MAKE_FOLIO_ACCESSIBLE
static inline int arch_make_folio_accessible(struct folio *folio)
{
	int ret;
	long i, nr = folio_nr_pages(folio);

	for (i = 0; i < nr; i++) {
		ret = arch_make_page_accessible(folio_page(folio, i));
		if (ret)
			break;
	}

	return ret;
}
#endif

/*
 * Some inline functions in vmstat.h depend on page_zone()
 */
#include <linux/vmstat.h>

static __always_inline void *lowmem_page_address(const struct page *page)
{
	return page_to_virt(page);
}

#if defined(CONFIG_HIGHMEM) && !defined(WANT_PAGE_VIRTUAL)
#define HASHED_PAGE_VIRTUAL
#endif

#if defined(WANT_PAGE_VIRTUAL)
static inline void *page_address(const struct page *page)
{
	return page->virtual;
}
static inline void set_page_address(struct page *page, void *address)
{
	page->virtual = address;
}
#define page_address_init()  do { } while(0)
#endif

#if defined(HASHED_PAGE_VIRTUAL)
void *page_address(const struct page *page);
void set_page_address(struct page *page, void *virtual);
void page_address_init(void);
#endif

#if !defined(HASHED_PAGE_VIRTUAL) && !defined(WANT_PAGE_VIRTUAL)
#define page_address(page) lowmem_page_address(page)
#define set_page_address(page, address)  do { } while(0)
#define page_address_init()  do { } while(0)
#endif

static inline void *folio_address(const struct folio *folio)
{
	return page_address(&folio->page);
}

extern void *page_rmapping(struct page *page);
extern pgoff_t __page_file_index(struct page *page);

/*
 * Return the pagecache index of the passed page.  Regular pagecache pages
 * use ->index whereas swapcache pages use swp_offset(->private)
 */
static inline pgoff_t page_index(struct page *page)
{
	if (unlikely(PageSwapCache(page)))
		return __page_file_index(page);
	return page->index;
}

/*
 * Return true only if the page has been allocated with
 * ALLOC_NO_WATERMARKS and the low watermark was not
 * met implying that the system is under some pressure.
 */
static inline bool page_is_pfmemalloc(const struct page *page)
{
	/*
	 * lru.next has bit 1 set if the page is allocated from the
	 * pfmemalloc reserves.  Callers may simply overwrite it if
	 * they do not need to preserve that information.
	 */
	return (uintptr_t)page->lru.next & BIT(1);
}

/*
 * Return true only if the folio has been allocated with
 * ALLOC_NO_WATERMARKS and the low watermark was not
 * met implying that the system is under some pressure.
 */
static inline bool folio_is_pfmemalloc(const struct folio *folio)
{
	/*
	 * lru.next has bit 1 set if the page is allocated from the
	 * pfmemalloc reserves.  Callers may simply overwrite it if
	 * they do not need to preserve that information.
	 */
	return (uintptr_t)folio->lru.next & BIT(1);
}

/*
 * Only to be called by the page allocator on a freshly allocated
 * page.
 */
static inline void set_page_pfmemalloc(struct page *page)
{
	page->lru.next = (void *)BIT(1);
}

static inline void clear_page_pfmemalloc(struct page *page)
{
	page->lru.next = NULL;
}

/*
 * Can be called by the pagefault handler when it gets a VM_FAULT_OOM.
 */
extern void pagefault_out_of_memory(void);

#define offset_in_page(p)	((unsigned long)(p) & ~PAGE_MASK)
#define offset_in_thp(page, p)	((unsigned long)(p) & (thp_size(page) - 1))
#define offset_in_folio(folio, p) ((unsigned long)(p) & (folio_size(folio) - 1))

/*
 * Flags passed to show_mem() and show_free_areas() to suppress output in
 * various contexts.
 */
#define SHOW_MEM_FILTER_NODES		(0x0001u)	/* disallowed nodes */

extern void __show_free_areas(unsigned int flags, nodemask_t *nodemask, int max_zone_idx);
static void __maybe_unused show_free_areas(unsigned int flags, nodemask_t *nodemask)
{
	__show_free_areas(flags, nodemask, MAX_NR_ZONES - 1);
}

/*
 * Parameter block passed down to zap_pte_range in exceptional cases.
 */
struct zap_details {
	struct folio *single_folio;	/* Locked folio to be unmapped */
	bool even_cows;			/* Zap COWed private pages too? */
	zap_flags_t zap_flags;		/* Extra flags for zapping */
};

/*
 * Whether to drop the pte markers, for example, the uffd-wp information for
 * file-backed memory.  This should only be specified when we will completely
 * drop the page in the mm, either by truncation or unmapping of the vma.  By
 * default, the flag is not set.
 */
#define  ZAP_FLAG_DROP_MARKER        ((__force zap_flags_t) BIT(0))
/* Set in unmap_vmas() to indicate a final unmap call.  Only used by hugetlb */
#define  ZAP_FLAG_UNMAP              ((__force zap_flags_t) BIT(1))

#ifdef CONFIG_SCHED_MM_CID
void sched_mm_cid_before_execve(struct task_struct *t);
void sched_mm_cid_after_execve(struct task_struct *t);
void sched_mm_cid_fork(struct task_struct *t);
void sched_mm_cid_exit_signals(struct task_struct *t);
static inline int task_mm_cid(struct task_struct *t)
{
	return t->mm_cid;
}
#else
static inline void sched_mm_cid_before_execve(struct task_struct *t) { }
static inline void sched_mm_cid_after_execve(struct task_struct *t) { }
static inline void sched_mm_cid_fork(struct task_struct *t) { }
static inline void sched_mm_cid_exit_signals(struct task_struct *t) { }
static inline int task_mm_cid(struct task_struct *t)
{
	/*
	 * Use the processor id as a fall-back when the mm cid feature is
	 * disabled. This provides functional per-cpu data structure accesses
	 * in user-space, althrough it won't provide the memory usage benefits.
	 */
	return raw_smp_processor_id();
}
#endif

#ifdef CONFIG_MMU
extern bool can_do_mlock(void);
#else
static inline bool can_do_mlock(void) { return false; }
#endif
extern int user_shm_lock(size_t, struct ucounts *);
extern void user_shm_unlock(size_t, struct ucounts *);

struct folio *vm_normal_folio(struct vm_area_struct *vma, unsigned long addr,
			     pte_t pte);
struct page *vm_normal_page(struct vm_area_struct *vma, unsigned long addr,
			     pte_t pte);
struct page *vm_normal_page_pmd(struct vm_area_struct *vma, unsigned long addr,
				pmd_t pmd);

void zap_vma_ptes(struct vm_area_struct *vma, unsigned long address,
		  unsigned long size);
void zap_page_range_single(struct vm_area_struct *vma, unsigned long address,
			   unsigned long size, struct zap_details *details);
static inline void zap_vma_pages(struct vm_area_struct *vma)
{
	zap_page_range_single(vma, vma->vm_start,
			      vma->vm_end - vma->vm_start, NULL);
}
void unmap_vmas(struct mmu_gather *tlb, struct maple_tree *mt,
		struct vm_area_struct *start_vma, unsigned long start,
		unsigned long end, bool mm_wr_locked);

struct mmu_notifier_range;

void free_pgd_range(struct mmu_gather *tlb, unsigned long addr,
		unsigned long end, unsigned long floor, unsigned long ceiling);
int
copy_page_range(struct vm_area_struct *dst_vma, struct vm_area_struct *src_vma);
int follow_pte(struct mm_struct *mm, unsigned long address,
	       pte_t **ptepp, spinlock_t **ptlp);
int follow_pfn(struct vm_area_struct *vma, unsigned long address,
	unsigned long *pfn);
int follow_phys(struct vm_area_struct *vma, unsigned long address,
		unsigned int flags, unsigned long *prot, resource_size_t *phys);
int generic_access_phys(struct vm_area_struct *vma, unsigned long addr,
			void *buf, int len, int write);

extern void truncate_pagecache(struct inode *inode, loff_t new);
extern void truncate_setsize(struct inode *inode, loff_t newsize);
void pagecache_isize_extended(struct inode *inode, loff_t from, loff_t to);
void truncate_pagecache_range(struct inode *inode, loff_t offset, loff_t end);
int generic_error_remove_page(struct address_space *mapping, struct page *page);

#ifdef CONFIG_MMU
extern vm_fault_t handle_mm_fault(struct vm_area_struct *vma,
				  unsigned long address, unsigned int flags,
				  struct pt_regs *regs);
extern int fixup_user_fault(struct mm_struct *mm,
			    unsigned long address, unsigned int fault_flags,
			    bool *unlocked);
void unmap_mapping_pages(struct address_space *mapping,
		pgoff_t start, pgoff_t nr, bool even_cows);
void unmap_mapping_range(struct address_space *mapping,
		loff_t const holebegin, loff_t const holelen, int even_cows);
#else
static inline vm_fault_t handle_mm_fault(struct vm_area_struct *vma,
					 unsigned long address, unsigned int flags,
					 struct pt_regs *regs)
{
	/* should never happen if there's no MMU */
	BUG();
	return VM_FAULT_SIGBUS;
}
static inline int fixup_user_fault(struct mm_struct *mm, unsigned long address,
		unsigned int fault_flags, bool *unlocked)
{
	/* should never happen if there's no MMU */
	BUG();
	return -EFAULT;
}
static inline void unmap_mapping_pages(struct address_space *mapping,
		pgoff_t start, pgoff_t nr, bool even_cows) { }
static inline void unmap_mapping_range(struct address_space *mapping,
		loff_t const holebegin, loff_t const holelen, int even_cows) { }
#endif

static inline void unmap_shared_mapping_range(struct address_space *mapping,
		loff_t const holebegin, loff_t const holelen)
{
	unmap_mapping_range(mapping, holebegin, holelen, 0);
}

static inline struct vm_area_struct *vma_lookup(struct mm_struct *mm,
						unsigned long addr);

extern int access_process_vm(struct task_struct *tsk, unsigned long addr,
		void *buf, int len, unsigned int gup_flags);
extern int access_remote_vm(struct mm_struct *mm, unsigned long addr,
		void *buf, int len, unsigned int gup_flags);
extern int __access_remote_vm(struct mm_struct *mm, unsigned long addr,
			      void *buf, int len, unsigned int gup_flags);

long get_user_pages_remote(struct mm_struct *mm,
			   unsigned long start, unsigned long nr_pages,
			   unsigned int gup_flags, struct page **pages,
			   int *locked);
long pin_user_pages_remote(struct mm_struct *mm,
			   unsigned long start, unsigned long nr_pages,
			   unsigned int gup_flags, struct page **pages,
			   int *locked);

static inline struct page *get_user_page_vma_remote(struct mm_struct *mm,
						    unsigned long addr,
						    int gup_flags,
						    struct vm_area_struct **vmap)
{
	struct page *page;
	struct vm_area_struct *vma;
	int got = get_user_pages_remote(mm, addr, 1, gup_flags, &page, NULL);

	if (got < 0)
		return ERR_PTR(got);
	if (got == 0)
		return NULL;

	vma = vma_lookup(mm, addr);
	if (WARN_ON_ONCE(!vma)) {
		put_page(page);
		return ERR_PTR(-EINVAL);
	}

	*vmap = vma;
	return page;
}

long get_user_pages(unsigned long start, unsigned long nr_pages,
		    unsigned int gup_flags, struct page **pages);
long pin_user_pages(unsigned long start, unsigned long nr_pages,
		    unsigned int gup_flags, struct page **pages);
long get_user_pages_unlocked(unsigned long start, unsigned long nr_pages,
		    struct page **pages, unsigned int gup_flags);
long pin_user_pages_unlocked(unsigned long start, unsigned long nr_pages,
		    struct page **pages, unsigned int gup_flags);

int get_user_pages_fast(unsigned long start, int nr_pages,
			unsigned int gup_flags, struct page **pages);
int pin_user_pages_fast(unsigned long start, int nr_pages,
			unsigned int gup_flags, struct page **pages);
void folio_add_pin(struct folio *folio);

int account_locked_vm(struct mm_struct *mm, unsigned long pages, bool inc);
int __account_locked_vm(struct mm_struct *mm, unsigned long pages, bool inc,
			struct task_struct *task, bool bypass_rlim);

struct kvec;
struct page *get_dump_page(unsigned long addr);

bool folio_mark_dirty(struct folio *folio);
bool set_page_dirty(struct page *page);
int set_page_dirty_lock(struct page *page);

int get_cmdline(struct task_struct *task, char *buffer, int buflen);

extern unsigned long move_page_tables(struct vm_area_struct *vma,
		unsigned long old_addr, struct vm_area_struct *new_vma,
		unsigned long new_addr, unsigned long len,
		bool need_rmap_locks);

/*
 * Flags used by change_protection().  For now we make it a bitmap so
 * that we can pass in multiple flags just like parameters.  However
 * for now all the callers are only use one of the flags at the same
 * time.
 */
/*
 * Whether we should manually check if we can map individual PTEs writable,
 * because something (e.g., COW, uffd-wp) blocks that from happening for all
 * PTEs automatically in a writable mapping.
 */
#define  MM_CP_TRY_CHANGE_WRITABLE	   (1UL << 0)
/* Whether this protection change is for NUMA hints */
#define  MM_CP_PROT_NUMA                   (1UL << 1)
/* Whether this change is for write protecting */
#define  MM_CP_UFFD_WP                     (1UL << 2) /* do wp */
#define  MM_CP_UFFD_WP_RESOLVE             (1UL << 3) /* Resolve wp */
#define  MM_CP_UFFD_WP_ALL                 (MM_CP_UFFD_WP | \
					    MM_CP_UFFD_WP_RESOLVE)

bool vma_needs_dirty_tracking(struct vm_area_struct *vma);
int vma_wants_writenotify(struct vm_area_struct *vma, pgprot_t vm_page_prot);
static inline bool vma_wants_manual_pte_write_upgrade(struct vm_area_struct *vma)
{
	/*
	 * We want to check manually if we can change individual PTEs writable
	 * if we can't do that automatically for all PTEs in a mapping. For
	 * private mappings, that's always the case when we have write
	 * permissions as we properly have to handle COW.
	 */
	if (vma->vm_flags & VM_SHARED)
		return vma_wants_writenotify(vma, vma->vm_page_prot);
	return !!(vma->vm_flags & VM_WRITE);

}
bool can_change_pte_writable(struct vm_area_struct *vma, unsigned long addr,
			     pte_t pte);
extern long change_protection(struct mmu_gather *tlb,
			      struct vm_area_struct *vma, unsigned long start,
			      unsigned long end, unsigned long cp_flags);
extern int mprotect_fixup(struct vma_iterator *vmi, struct mmu_gather *tlb,
	  struct vm_area_struct *vma, struct vm_area_struct **pprev,
	  unsigned long start, unsigned long end, unsigned long newflags);

/*
 * doesn't attempt to fault and will return short.
 */
int get_user_pages_fast_only(unsigned long start, int nr_pages,
			     unsigned int gup_flags, struct page **pages);

static inline bool get_user_page_fast_only(unsigned long addr,
			unsigned int gup_flags, struct page **pagep)
{
	return get_user_pages_fast_only(addr, 1, gup_flags, pagep) == 1;
}
/*
 * per-process(per-mm_struct) statistics.
 */
static inline unsigned long get_mm_counter(struct mm_struct *mm, int member)
{
	return percpu_counter_read_positive(&mm->rss_stat[member]);
}

void mm_trace_rss_stat(struct mm_struct *mm, int member);

static inline void add_mm_counter(struct mm_struct *mm, int member, long value)
{
	percpu_counter_add(&mm->rss_stat[member], value);

	mm_trace_rss_stat(mm, member);
}

static inline void inc_mm_counter(struct mm_struct *mm, int member)
{
	percpu_counter_inc(&mm->rss_stat[member]);

	mm_trace_rss_stat(mm, member);
}

static inline void dec_mm_counter(struct mm_struct *mm, int member)
{
	percpu_counter_dec(&mm->rss_stat[member]);

	mm_trace_rss_stat(mm, member);
}

/* Optimized variant when page is already known not to be PageAnon */
static inline int mm_counter_file(struct page *page)
{
	if (PageSwapBacked(page))
		return MM_SHMEMPAGES;
	return MM_FILEPAGES;
}

static inline int mm_counter(struct page *page)
{
	if (PageAnon(page))
		return MM_ANONPAGES;
	return mm_counter_file(page);
}

static inline unsigned long get_mm_rss(struct mm_struct *mm)
{
	return get_mm_counter(mm, MM_FILEPAGES) +
		get_mm_counter(mm, MM_ANONPAGES) +
		get_mm_counter(mm, MM_SHMEMPAGES);
}

static inline unsigned long get_mm_hiwater_rss(struct mm_struct *mm)
{
	return max(mm->hiwater_rss, get_mm_rss(mm));
}

static inline unsigned long get_mm_hiwater_vm(struct mm_struct *mm)
{
	return max(mm->hiwater_vm, mm->total_vm);
}

static inline void update_hiwater_rss(struct mm_struct *mm)
{
	unsigned long _rss = get_mm_rss(mm);

	if ((mm)->hiwater_rss < _rss)
		(mm)->hiwater_rss = _rss;
}

static inline void update_hiwater_vm(struct mm_struct *mm)
{
	if (mm->hiwater_vm < mm->total_vm)
		mm->hiwater_vm = mm->total_vm;
}

static inline void reset_mm_hiwater_rss(struct mm_struct *mm)
{
	mm->hiwater_rss = get_mm_rss(mm);
}

static inline void setmax_mm_hiwater_rss(unsigned long *maxrss,
					 struct mm_struct *mm)
{
	unsigned long hiwater_rss = get_mm_hiwater_rss(mm);

	if (*maxrss < hiwater_rss)
		*maxrss = hiwater_rss;
}

#if defined(SPLIT_RSS_COUNTING)
void sync_mm_rss(struct mm_struct *mm);
#else
static inline void sync_mm_rss(struct mm_struct *mm)
{
}
#endif

#ifndef CONFIG_ARCH_HAS_PTE_SPECIAL
static inline int pte_special(pte_t pte)
{
	return 0;
}

static inline pte_t pte_mkspecial(pte_t pte)
{
	return pte;
}
#endif

#ifndef CONFIG_ARCH_HAS_PTE_DEVMAP
static inline int pte_devmap(pte_t pte)
{
	return 0;
}
#endif

extern pte_t *__get_locked_pte(struct mm_struct *mm, unsigned long addr,
			       spinlock_t **ptl);
static inline pte_t *get_locked_pte(struct mm_struct *mm, unsigned long addr,
				    spinlock_t **ptl)
{
	pte_t *ptep;
	__cond_lock(*ptl, ptep = __get_locked_pte(mm, addr, ptl));
	return ptep;
}

#ifdef __PAGETABLE_P4D_FOLDED
static inline int __p4d_alloc(struct mm_struct *mm, pgd_t *pgd,
						unsigned long address)
{
	return 0;
}
#else
int __p4d_alloc(struct mm_struct *mm, pgd_t *pgd, unsigned long address);
#endif

#if defined(__PAGETABLE_PUD_FOLDED) || !defined(CONFIG_MMU)
static inline int __pud_alloc(struct mm_struct *mm, p4d_t *p4d,
						unsigned long address)
{
	return 0;
}
static inline void mm_inc_nr_puds(struct mm_struct *mm) {}
static inline void mm_dec_nr_puds(struct mm_struct *mm) {}

#else
int __pud_alloc(struct mm_struct *mm, p4d_t *p4d, unsigned long address);

static inline void mm_inc_nr_puds(struct mm_struct *mm)
{
	if (mm_pud_folded(mm))
		return;
	atomic_long_add(PTRS_PER_PUD * sizeof(pud_t), &mm->pgtables_bytes);
}

static inline void mm_dec_nr_puds(struct mm_struct *mm)
{
	if (mm_pud_folded(mm))
		return;
	atomic_long_sub(PTRS_PER_PUD * sizeof(pud_t), &mm->pgtables_bytes);
}
#endif

#if defined(__PAGETABLE_PMD_FOLDED) || !defined(CONFIG_MMU)
static inline int __pmd_alloc(struct mm_struct *mm, pud_t *pud,
						unsigned long address)
{
	return 0;
}

static inline void mm_inc_nr_pmds(struct mm_struct *mm) {}
static inline void mm_dec_nr_pmds(struct mm_struct *mm) {}

#else
int __pmd_alloc(struct mm_struct *mm, pud_t *pud, unsigned long address);

static inline void mm_inc_nr_pmds(struct mm_struct *mm)
{
	if (mm_pmd_folded(mm))
		return;
	atomic_long_add(PTRS_PER_PMD * sizeof(pmd_t), &mm->pgtables_bytes);
}

static inline void mm_dec_nr_pmds(struct mm_struct *mm)
{
	if (mm_pmd_folded(mm))
		return;
	atomic_long_sub(PTRS_PER_PMD * sizeof(pmd_t), &mm->pgtables_bytes);
}
#endif

#ifdef CONFIG_MMU
static inline void mm_pgtables_bytes_init(struct mm_struct *mm)
{
	atomic_long_set(&mm->pgtables_bytes, 0);
}

static inline unsigned long mm_pgtables_bytes(const struct mm_struct *mm)
{
	return atomic_long_read(&mm->pgtables_bytes);
}

static inline void mm_inc_nr_ptes(struct mm_struct *mm)
{
	atomic_long_add(PTRS_PER_PTE * sizeof(pte_t), &mm->pgtables_bytes);
}

static inline void mm_dec_nr_ptes(struct mm_struct *mm)
{
	atomic_long_sub(PTRS_PER_PTE * sizeof(pte_t), &mm->pgtables_bytes);
}
#else

static inline void mm_pgtables_bytes_init(struct mm_struct *mm) {}
static inline unsigned long mm_pgtables_bytes(const struct mm_struct *mm)
{
	return 0;
}

static inline void mm_inc_nr_ptes(struct mm_struct *mm) {}
static inline void mm_dec_nr_ptes(struct mm_struct *mm) {}
#endif

int __pte_alloc(struct mm_struct *mm, pmd_t *pmd);
int __pte_alloc_kernel(pmd_t *pmd);

#if defined(CONFIG_MMU)

static inline p4d_t *p4d_alloc(struct mm_struct *mm, pgd_t *pgd,
		unsigned long address)
{
	return (unlikely(pgd_none(*pgd)) && __p4d_alloc(mm, pgd, address)) ?
		NULL : p4d_offset(pgd, address);
}

static inline pud_t *pud_alloc(struct mm_struct *mm, p4d_t *p4d,
		unsigned long address)
{
	return (unlikely(p4d_none(*p4d)) && __pud_alloc(mm, p4d, address)) ?
		NULL : pud_offset(p4d, address);
}

static inline pmd_t *pmd_alloc(struct mm_struct *mm, pud_t *pud, unsigned long address)
{
	return (unlikely(pud_none(*pud)) && __pmd_alloc(mm, pud, address))?
		NULL: pmd_offset(pud, address);
}
#endif /* CONFIG_MMU */

#if USE_SPLIT_PTE_PTLOCKS
#if ALLOC_SPLIT_PTLOCKS
void __init ptlock_cache_init(void);
extern bool ptlock_alloc(struct page *page);
extern void ptlock_free(struct page *page);

static inline spinlock_t *ptlock_ptr(struct page *page)
{
	return page->ptl;
}
#else /* ALLOC_SPLIT_PTLOCKS */
static inline void ptlock_cache_init(void)
{
}

static inline bool ptlock_alloc(struct page *page)
{
	return true;
}

static inline void ptlock_free(struct page *page)
{
}

static inline spinlock_t *ptlock_ptr(struct page *page)
{
	return &page->ptl;
}
#endif /* ALLOC_SPLIT_PTLOCKS */

static inline spinlock_t *pte_lockptr(struct mm_struct *mm, pmd_t *pmd)
{
	return ptlock_ptr(pmd_page(*pmd));
}

static inline bool ptlock_init(struct page *page)
{
	/*
	 * prep_new_page() initialize page->private (and therefore page->ptl)
	 * with 0. Make sure nobody took it in use in between.
	 *
	 * It can happen if arch try to use slab for page table allocation:
	 * slab code uses page->slab_cache, which share storage with page->ptl.
	 */
	VM_BUG_ON_PAGE(*(unsigned long *)&page->ptl, page);
	if (!ptlock_alloc(page))
		return false;
	spin_lock_init(ptlock_ptr(page));
	return true;
}

#else	/* !USE_SPLIT_PTE_PTLOCKS */
/*
 * We use mm->page_table_lock to guard all pagetable pages of the mm.
 */
static inline spinlock_t *pte_lockptr(struct mm_struct *mm, pmd_t *pmd)
{
	return &mm->page_table_lock;
}
static inline void ptlock_cache_init(void) {}
static inline bool ptlock_init(struct page *page) { return true; }
static inline void ptlock_free(struct page *page) {}
#endif /* USE_SPLIT_PTE_PTLOCKS */

static inline bool pgtable_pte_page_ctor(struct page *page)
{
	if (!ptlock_init(page))
		return false;
	__SetPageTable(page);
	inc_lruvec_page_state(page, NR_PAGETABLE);
	return true;
}

static inline void pgtable_pte_page_dtor(struct page *page)
{
	ptlock_free(page);
	__ClearPageTable(page);
	dec_lruvec_page_state(page, NR_PAGETABLE);
}

pte_t *__pte_offset_map(pmd_t *pmd, unsigned long addr, pmd_t *pmdvalp);
static inline pte_t *pte_offset_map(pmd_t *pmd, unsigned long addr)
{
	return __pte_offset_map(pmd, addr, NULL);
}

pte_t *__pte_offset_map_lock(struct mm_struct *mm, pmd_t *pmd,
			unsigned long addr, spinlock_t **ptlp);
static inline pte_t *pte_offset_map_lock(struct mm_struct *mm, pmd_t *pmd,
			unsigned long addr, spinlock_t **ptlp)
{
	pte_t *pte;

	__cond_lock(*ptlp, pte = __pte_offset_map_lock(mm, pmd, addr, ptlp));
	return pte;
}

pte_t *pte_offset_map_nolock(struct mm_struct *mm, pmd_t *pmd,
			unsigned long addr, spinlock_t **ptlp);

#define pte_unmap_unlock(pte, ptl)	do {		\
	spin_unlock(ptl);				\
	pte_unmap(pte);					\
} while (0)

#define pte_alloc(mm, pmd) (unlikely(pmd_none(*(pmd))) && __pte_alloc(mm, pmd))

#define pte_alloc_map(mm, pmd, address)			\
	(pte_alloc(mm, pmd) ? NULL : pte_offset_map(pmd, address))

#define pte_alloc_map_lock(mm, pmd, address, ptlp)	\
	(pte_alloc(mm, pmd) ?			\
		 NULL : pte_offset_map_lock(mm, pmd, address, ptlp))

#define pte_alloc_kernel(pmd, address)			\
	((unlikely(pmd_none(*(pmd))) && __pte_alloc_kernel(pmd))? \
		NULL: pte_offset_kernel(pmd, address))

#if USE_SPLIT_PMD_PTLOCKS

static inline struct page *pmd_pgtable_page(pmd_t *pmd)
{
	unsigned long mask = ~(PTRS_PER_PMD * sizeof(pmd_t) - 1);
	return virt_to_page((void *)((unsigned long) pmd & mask));
}

static inline spinlock_t *pmd_lockptr(struct mm_struct *mm, pmd_t *pmd)
{
	return ptlock_ptr(pmd_pgtable_page(pmd));
}

static inline bool pmd_ptlock_init(struct page *page)
{
#ifdef CONFIG_TRANSPARENT_HUGEPAGE
	page->pmd_huge_pte = NULL;
#endif
	return ptlock_init(page);
}

static inline void pmd_ptlock_free(struct page *page)
{
#ifdef CONFIG_TRANSPARENT_HUGEPAGE
	VM_BUG_ON_PAGE(page->pmd_huge_pte, page);
#endif
	ptlock_free(page);
}

#define pmd_huge_pte(mm, pmd) (pmd_pgtable_page(pmd)->pmd_huge_pte)

#else

static inline spinlock_t *pmd_lockptr(struct mm_struct *mm, pmd_t *pmd)
{
	return &mm->page_table_lock;
}

static inline bool pmd_ptlock_init(struct page *page) { return true; }
static inline void pmd_ptlock_free(struct page *page) {}

#define pmd_huge_pte(mm, pmd) ((mm)->pmd_huge_pte)

#endif

static inline spinlock_t *pmd_lock(struct mm_struct *mm, pmd_t *pmd)
{
	spinlock_t *ptl = pmd_lockptr(mm, pmd);
	spin_lock(ptl);
	return ptl;
}

static inline bool pgtable_pmd_page_ctor(struct page *page)
{
	if (!pmd_ptlock_init(page))
		return false;
	__SetPageTable(page);
	inc_lruvec_page_state(page, NR_PAGETABLE);
	return true;
}

static inline void pgtable_pmd_page_dtor(struct page *page)
{
	pmd_ptlock_free(page);
	__ClearPageTable(page);
	dec_lruvec_page_state(page, NR_PAGETABLE);
}

/*
 * No scalability reason to split PUD locks yet, but follow the same pattern
 * as the PMD locks to make it easier if we decide to.  The VM should not be
 * considered ready to switch to split PUD locks yet; there may be places
 * which need to be converted from page_table_lock.
 */
static inline spinlock_t *pud_lockptr(struct mm_struct *mm, pud_t *pud)
{
	return &mm->page_table_lock;
}

static inline spinlock_t *pud_lock(struct mm_struct *mm, pud_t *pud)
{
	spinlock_t *ptl = pud_lockptr(mm, pud);

	spin_lock(ptl);
	return ptl;
}

extern void __init pagecache_init(void);
extern void free_initmem(void);

/*
 * Free reserved pages within range [PAGE_ALIGN(start), end & PAGE_MASK)
 * into the buddy system. The freed pages will be poisoned with pattern
 * "poison" if it's within range [0, UCHAR_MAX].
 * Return pages freed into the buddy system.
 */
extern unsigned long free_reserved_area(void *start, void *end,
					int poison, const char *s);

extern void adjust_managed_page_count(struct page *page, long count);

extern void reserve_bootmem_region(phys_addr_t start,
				   phys_addr_t end, int nid);

/* Free the reserved page into the buddy system, so it gets managed. */
static inline void free_reserved_page(struct page *page)
{
	ClearPageReserved(page);
	init_page_count(page);
	__free_page(page);
	adjust_managed_page_count(page, 1);
}
#define free_highmem_page(page) free_reserved_page(page)

static inline void mark_page_reserved(struct page *page)
{
	SetPageReserved(page);
	adjust_managed_page_count(page, -1);
}

/*
 * Default method to free all the __init memory into the buddy system.
 * The freed pages will be poisoned with pattern "poison" if it's within
 * range [0, UCHAR_MAX].
 * Return pages freed into the buddy system.
 */
static inline unsigned long free_initmem_default(int poison)
{
	extern char __init_begin[], __init_end[];

	return free_reserved_area(&__init_begin, &__init_end,
				  poison, "unused kernel image (initmem)");
}

static inline unsigned long get_num_physpages(void)
{
	int nid;
	unsigned long phys_pages = 0;

	for_each_online_node(nid)
		phys_pages += node_present_pages(nid);

	return phys_pages;
}

/*
 * Using memblock node mappings, an architecture may initialise its
 * zones, allocate the backing mem_map and account for memory holes in an
 * architecture independent manner.
 *
 * An architecture is expected to register range of page frames backed by
 * physical memory with memblock_add[_node]() before calling
 * free_area_init() passing in the PFN each zone ends at. At a basic
 * usage, an architecture is expected to do something like
 *
 * unsigned long max_zone_pfns[MAX_NR_ZONES] = {max_dma, max_normal_pfn,
 * 							 max_highmem_pfn};
 * for_each_valid_physical_page_range()
 *	memblock_add_node(base, size, nid, MEMBLOCK_NONE)
 * free_area_init(max_zone_pfns);
 */
void free_area_init(unsigned long *max_zone_pfn);
unsigned long node_map_pfn_alignment(void);
unsigned long __absent_pages_in_range(int nid, unsigned long start_pfn,
						unsigned long end_pfn);
extern unsigned long absent_pages_in_range(unsigned long start_pfn,
						unsigned long end_pfn);
extern void get_pfn_range_for_nid(unsigned int nid,
			unsigned long *start_pfn, unsigned long *end_pfn);

#ifndef CONFIG_NUMA
static inline int early_pfn_to_nid(unsigned long pfn)
{
	return 0;
}
#else
/* please see mm/page_alloc.c */
extern int __meminit early_pfn_to_nid(unsigned long pfn);
#endif

extern void set_dma_reserve(unsigned long new_dma_reserve);
extern void mem_init(void);
extern void __init mmap_init(void);

extern void __show_mem(unsigned int flags, nodemask_t *nodemask, int max_zone_idx);
static inline void show_mem(unsigned int flags, nodemask_t *nodemask)
{
	__show_mem(flags, nodemask, MAX_NR_ZONES - 1);
}
extern long si_mem_available(void);
extern void si_meminfo(struct sysinfo * val);
extern void si_meminfo_node(struct sysinfo *val, int nid);
#ifdef __HAVE_ARCH_RESERVED_KERNEL_PAGES
extern unsigned long arch_reserved_kernel_pages(void);
#endif

extern __printf(3, 4)
void warn_alloc(gfp_t gfp_mask, nodemask_t *nodemask, const char *fmt, ...);

extern void setup_per_cpu_pageset(void);

/* nommu.c */
extern atomic_long_t mmap_pages_allocated;
extern int nommu_shrink_inode_mappings(struct inode *, size_t, size_t);

/* interval_tree.c */
void vma_interval_tree_insert(struct vm_area_struct *node,
			      struct rb_root_cached *root);
void vma_interval_tree_insert_after(struct vm_area_struct *node,
				    struct vm_area_struct *prev,
				    struct rb_root_cached *root);
void vma_interval_tree_remove(struct vm_area_struct *node,
			      struct rb_root_cached *root);
struct vm_area_struct *vma_interval_tree_iter_first(struct rb_root_cached *root,
				unsigned long start, unsigned long last);
struct vm_area_struct *vma_interval_tree_iter_next(struct vm_area_struct *node,
				unsigned long start, unsigned long last);

#define vma_interval_tree_foreach(vma, root, start, last)		\
	for (vma = vma_interval_tree_iter_first(root, start, last);	\
	     vma; vma = vma_interval_tree_iter_next(vma, start, last))

void anon_vma_interval_tree_insert(struct anon_vma_chain *node,
				   struct rb_root_cached *root);
void anon_vma_interval_tree_remove(struct anon_vma_chain *node,
				   struct rb_root_cached *root);
struct anon_vma_chain *
anon_vma_interval_tree_iter_first(struct rb_root_cached *root,
				  unsigned long start, unsigned long last);
struct anon_vma_chain *anon_vma_interval_tree_iter_next(
	struct anon_vma_chain *node, unsigned long start, unsigned long last);
#ifdef CONFIG_DEBUG_VM_RB
void anon_vma_interval_tree_verify(struct anon_vma_chain *node);
#endif

#define anon_vma_interval_tree_foreach(avc, root, start, last)		 \
	for (avc = anon_vma_interval_tree_iter_first(root, start, last); \
	     avc; avc = anon_vma_interval_tree_iter_next(avc, start, last))

/* mmap.c */
extern int __vm_enough_memory(struct mm_struct *mm, long pages, int cap_sys_admin);
extern int vma_expand(struct vma_iterator *vmi, struct vm_area_struct *vma,
		      unsigned long start, unsigned long end, pgoff_t pgoff,
		      struct vm_area_struct *next);
extern int vma_shrink(struct vma_iterator *vmi, struct vm_area_struct *vma,
		       unsigned long start, unsigned long end, pgoff_t pgoff);
extern struct vm_area_struct *vma_merge(struct vma_iterator *vmi,
	struct mm_struct *, struct vm_area_struct *prev, unsigned long addr,
	unsigned long end, unsigned long vm_flags, struct anon_vma *,
	struct file *, pgoff_t, struct mempolicy *, struct vm_userfaultfd_ctx,
	struct anon_vma_name *);
extern struct anon_vma *find_mergeable_anon_vma(struct vm_area_struct *);
extern int __split_vma(struct vma_iterator *vmi, struct vm_area_struct *,
		       unsigned long addr, int new_below);
extern int split_vma(struct vma_iterator *vmi, struct vm_area_struct *,
			 unsigned long addr, int new_below);
extern int insert_vm_struct(struct mm_struct *, struct vm_area_struct *);
extern void unlink_file_vma(struct vm_area_struct *);
extern struct vm_area_struct *copy_vma(struct vm_area_struct **,
	unsigned long addr, unsigned long len, pgoff_t pgoff,
	bool *need_rmap_locks);
extern void exit_mmap(struct mm_struct *);

static inline int check_data_rlimit(unsigned long rlim,
				    unsigned long new,
				    unsigned long start,
				    unsigned long end_data,
				    unsigned long start_data)
{
	if (rlim < RLIM_INFINITY) {
		if (((new - start) + (end_data - start_data)) > rlim)
			return -ENOSPC;
	}

	return 0;
}

extern int mm_take_all_locks(struct mm_struct *mm);
extern void mm_drop_all_locks(struct mm_struct *mm);

extern int set_mm_exe_file(struct mm_struct *mm, struct file *new_exe_file);
extern int replace_mm_exe_file(struct mm_struct *mm, struct file *new_exe_file);
extern struct file *get_mm_exe_file(struct mm_struct *mm);
extern struct file *get_task_exe_file(struct task_struct *task);

extern bool may_expand_vm(struct mm_struct *, vm_flags_t, unsigned long npages);
extern void vm_stat_account(struct mm_struct *, vm_flags_t, long npages);

extern bool vma_is_special_mapping(const struct vm_area_struct *vma,
				   const struct vm_special_mapping *sm);
extern struct vm_area_struct *_install_special_mapping(struct mm_struct *mm,
				   unsigned long addr, unsigned long len,
				   unsigned long flags,
				   const struct vm_special_mapping *spec);
/* This is an obsolete alternative to _install_special_mapping. */
extern int install_special_mapping(struct mm_struct *mm,
				   unsigned long addr, unsigned long len,
				   unsigned long flags, struct page **pages);

unsigned long randomize_stack_top(unsigned long stack_top);
unsigned long randomize_page(unsigned long start, unsigned long range);

extern unsigned long get_unmapped_area(struct file *, unsigned long, unsigned long, unsigned long, unsigned long);

extern unsigned long mmap_region(struct file *file, unsigned long addr,
	unsigned long len, vm_flags_t vm_flags, unsigned long pgoff,
	struct list_head *uf);
extern unsigned long do_mmap(struct file *file, unsigned long addr,
	unsigned long len, unsigned long prot, unsigned long flags,
	unsigned long pgoff, unsigned long *populate, struct list_head *uf);
extern int do_vmi_munmap(struct vma_iterator *vmi, struct mm_struct *mm,
			 unsigned long start, size_t len, struct list_head *uf,
			 bool downgrade);
extern int do_munmap(struct mm_struct *, unsigned long, size_t,
		     struct list_head *uf);
extern int do_madvise(struct mm_struct *mm, unsigned long start, size_t len_in, int behavior);

#ifdef CONFIG_MMU
extern int do_vma_munmap(struct vma_iterator *vmi, struct vm_area_struct *vma,
			 unsigned long start, unsigned long end,
			 struct list_head *uf, bool downgrade);
extern int __mm_populate(unsigned long addr, unsigned long len,
			 int ignore_errors);
static inline void mm_populate(unsigned long addr, unsigned long len)
{
	/* Ignore errors */
	(void) __mm_populate(addr, len, 1);
}
#else
static inline void mm_populate(unsigned long addr, unsigned long len) {}
#endif

/* These take the mm semaphore themselves */
extern int __must_check vm_brk(unsigned long, unsigned long);
extern int __must_check vm_brk_flags(unsigned long, unsigned long, unsigned long);
extern int vm_munmap(unsigned long, size_t);
extern unsigned long __must_check vm_mmap(struct file *, unsigned long,
        unsigned long, unsigned long,
        unsigned long, unsigned long);

struct vm_unmapped_area_info {
#define VM_UNMAPPED_AREA_TOPDOWN 1
	unsigned long flags;
	unsigned long length;
	unsigned long low_limit;
	unsigned long high_limit;
	unsigned long align_mask;
	unsigned long align_offset;
};

extern unsigned long vm_unmapped_area(struct vm_unmapped_area_info *info);

/* truncate.c */
extern void truncate_inode_pages(struct address_space *, loff_t);
extern void truncate_inode_pages_range(struct address_space *,
				       loff_t lstart, loff_t lend);
extern void truncate_inode_pages_final(struct address_space *);

/* generic vm_area_ops exported for stackable file systems */
extern vm_fault_t filemap_fault(struct vm_fault *vmf);
extern vm_fault_t filemap_map_pages(struct vm_fault *vmf,
		pgoff_t start_pgoff, pgoff_t end_pgoff);
extern vm_fault_t filemap_page_mkwrite(struct vm_fault *vmf);

extern unsigned long stack_guard_gap;
/* Generic expand stack which grows the stack according to GROWS{UP,DOWN} */
extern int expand_stack(struct vm_area_struct *vma, unsigned long address);

/* CONFIG_STACK_GROWSUP still needs to grow downwards at some places */
extern int expand_downwards(struct vm_area_struct *vma,
		unsigned long address);
#if VM_GROWSUP
extern int expand_upwards(struct vm_area_struct *vma, unsigned long address);
#else
  #define expand_upwards(vma, address) (0)
#endif

/* Look up the first VMA which satisfies  addr < vm_end,  NULL if none. */
extern struct vm_area_struct * find_vma(struct mm_struct * mm, unsigned long addr);
extern struct vm_area_struct * find_vma_prev(struct mm_struct * mm, unsigned long addr,
					     struct vm_area_struct **pprev);

/*
 * Look up the first VMA which intersects the interval [start_addr, end_addr)
 * NULL if none.  Assume start_addr < end_addr.
 */
struct vm_area_struct *find_vma_intersection(struct mm_struct *mm,
			unsigned long start_addr, unsigned long end_addr);

/**
 * vma_lookup() - Find a VMA at a specific address
 * @mm: The process address space.
 * @addr: The user address.
 *
 * Return: The vm_area_struct at the given address, %NULL otherwise.
 */
static inline
struct vm_area_struct *vma_lookup(struct mm_struct *mm, unsigned long addr)
{
	return mtree_load(&mm->mm_mt, addr);
}

static inline unsigned long vm_start_gap(struct vm_area_struct *vma)
{
	unsigned long vm_start = vma->vm_start;

	if (vma->vm_flags & VM_GROWSDOWN) {
		vm_start -= stack_guard_gap;
		if (vm_start > vma->vm_start)
			vm_start = 0;
	}
	return vm_start;
}

static inline unsigned long vm_end_gap(struct vm_area_struct *vma)
{
	unsigned long vm_end = vma->vm_end;

	if (vma->vm_flags & VM_GROWSUP) {
		vm_end += stack_guard_gap;
		if (vm_end < vma->vm_end)
			vm_end = -PAGE_SIZE;
	}
	return vm_end;
}

static inline unsigned long vma_pages(struct vm_area_struct *vma)
{
	return (vma->vm_end - vma->vm_start) >> PAGE_SHIFT;
}

/* Look up the first VMA which exactly match the interval vm_start ... vm_end */
static inline struct vm_area_struct *find_exact_vma(struct mm_struct *mm,
				unsigned long vm_start, unsigned long vm_end)
{
	struct vm_area_struct *vma = vma_lookup(mm, vm_start);

	if (vma && (vma->vm_start != vm_start || vma->vm_end != vm_end))
		vma = NULL;

	return vma;
}

static inline bool range_in_vma(struct vm_area_struct *vma,
				unsigned long start, unsigned long end)
{
	return (vma && vma->vm_start <= start && end <= vma->vm_end);
}

#ifdef CONFIG_MMU
pgprot_t vm_get_page_prot(unsigned long vm_flags);
void vma_set_page_prot(struct vm_area_struct *vma);
#else
static inline pgprot_t vm_get_page_prot(unsigned long vm_flags)
{
	return __pgprot(0);
}
static inline void vma_set_page_prot(struct vm_area_struct *vma)
{
	vma->vm_page_prot = vm_get_page_prot(vma->vm_flags);
}
#endif

void vma_set_file(struct vm_area_struct *vma, struct file *file);

#ifdef CONFIG_NUMA_BALANCING
unsigned long change_prot_numa(struct vm_area_struct *vma,
			unsigned long start, unsigned long end);
#endif

struct vm_area_struct *find_extend_vma(struct mm_struct *, unsigned long addr);
int remap_pfn_range(struct vm_area_struct *, unsigned long addr,
			unsigned long pfn, unsigned long size, pgprot_t);
int remap_pfn_range_notrack(struct vm_area_struct *vma, unsigned long addr,
		unsigned long pfn, unsigned long size, pgprot_t prot);
int vm_insert_page(struct vm_area_struct *, unsigned long addr, struct page *);
int vm_insert_pages(struct vm_area_struct *vma, unsigned long addr,
			struct page **pages, unsigned long *num);
int vm_map_pages(struct vm_area_struct *vma, struct page **pages,
				unsigned long num);
int vm_map_pages_zero(struct vm_area_struct *vma, struct page **pages,
				unsigned long num);
vm_fault_t vmf_insert_pfn(struct vm_area_struct *vma, unsigned long addr,
			unsigned long pfn);
vm_fault_t vmf_insert_pfn_prot(struct vm_area_struct *vma, unsigned long addr,
			unsigned long pfn, pgprot_t pgprot);
vm_fault_t vmf_insert_mixed(struct vm_area_struct *vma, unsigned long addr,
			pfn_t pfn);
vm_fault_t vmf_insert_mixed_mkwrite(struct vm_area_struct *vma,
		unsigned long addr, pfn_t pfn);
int vm_iomap_memory(struct vm_area_struct *vma, phys_addr_t start, unsigned long len);

static inline vm_fault_t vmf_insert_page(struct vm_area_struct *vma,
				unsigned long addr, struct page *page)
{
	int err = vm_insert_page(vma, addr, page);

	if (err == -ENOMEM)
		return VM_FAULT_OOM;
	if (err < 0 && err != -EBUSY)
		return VM_FAULT_SIGBUS;

	return VM_FAULT_NOPAGE;
}

#ifndef io_remap_pfn_range
static inline int io_remap_pfn_range(struct vm_area_struct *vma,
				     unsigned long addr, unsigned long pfn,
				     unsigned long size, pgprot_t prot)
{
	return remap_pfn_range(vma, addr, pfn, size, pgprot_decrypted(prot));
}
#endif

static inline vm_fault_t vmf_error(int err)
{
	if (err == -ENOMEM)
		return VM_FAULT_OOM;
	return VM_FAULT_SIGBUS;
}

struct page *follow_page(struct vm_area_struct *vma, unsigned long address,
			 unsigned int foll_flags);

static inline int vm_fault_to_errno(vm_fault_t vm_fault, int foll_flags)
{
	if (vm_fault & VM_FAULT_OOM)
		return -ENOMEM;
	if (vm_fault & (VM_FAULT_HWPOISON | VM_FAULT_HWPOISON_LARGE))
		return (foll_flags & FOLL_HWPOISON) ? -EHWPOISON : -EFAULT;
	if (vm_fault & (VM_FAULT_SIGBUS | VM_FAULT_SIGSEGV))
		return -EFAULT;
	return 0;
}

/*
 * Indicates whether GUP can follow a PROT_NONE mapped page, or whether
 * a (NUMA hinting) fault is required.
 */
static inline bool gup_can_follow_protnone(unsigned int flags)
{
	/*
	 * FOLL_FORCE has to be able to make progress even if the VMA is
	 * inaccessible. Further, FOLL_FORCE access usually does not represent
	 * application behaviour and we should avoid triggering NUMA hinting
	 * faults.
	 */
	return flags & FOLL_FORCE;
}

typedef int (*pte_fn_t)(pte_t *pte, unsigned long addr, void *data);
extern int apply_to_page_range(struct mm_struct *mm, unsigned long address,
			       unsigned long size, pte_fn_t fn, void *data);
extern int apply_to_existing_page_range(struct mm_struct *mm,
				   unsigned long address, unsigned long size,
				   pte_fn_t fn, void *data);

#ifdef CONFIG_PAGE_POISONING
extern void __kernel_poison_pages(struct page *page, int numpages);
extern void __kernel_unpoison_pages(struct page *page, int numpages);
extern bool _page_poisoning_enabled_early;
DECLARE_STATIC_KEY_FALSE(_page_poisoning_enabled);
static inline bool page_poisoning_enabled(void)
{
	return _page_poisoning_enabled_early;
}
/*
 * For use in fast paths after init_mem_debugging() has run, or when a
 * false negative result is not harmful when called too early.
 */
static inline bool page_poisoning_enabled_static(void)
{
	return static_branch_unlikely(&_page_poisoning_enabled);
}
static inline void kernel_poison_pages(struct page *page, int numpages)
{
	if (page_poisoning_enabled_static())
		__kernel_poison_pages(page, numpages);
}
static inline void kernel_unpoison_pages(struct page *page, int numpages)
{
	if (page_poisoning_enabled_static())
		__kernel_unpoison_pages(page, numpages);
}
#else
static inline bool page_poisoning_enabled(void) { return false; }
static inline bool page_poisoning_enabled_static(void) { return false; }
static inline void __kernel_poison_pages(struct page *page, int nunmpages) { }
static inline void kernel_poison_pages(struct page *page, int numpages) { }
static inline void kernel_unpoison_pages(struct page *page, int numpages) { }
#endif

DECLARE_STATIC_KEY_MAYBE(CONFIG_INIT_ON_ALLOC_DEFAULT_ON, init_on_alloc);
static inline bool want_init_on_alloc(gfp_t flags)
{
	if (static_branch_maybe(CONFIG_INIT_ON_ALLOC_DEFAULT_ON,
				&init_on_alloc))
		return true;
	return flags & __GFP_ZERO;
}

DECLARE_STATIC_KEY_MAYBE(CONFIG_INIT_ON_FREE_DEFAULT_ON, init_on_free);
static inline bool want_init_on_free(void)
{
	return static_branch_maybe(CONFIG_INIT_ON_FREE_DEFAULT_ON,
				   &init_on_free);
}

extern bool _debug_pagealloc_enabled_early;
DECLARE_STATIC_KEY_FALSE(_debug_pagealloc_enabled);

static inline bool debug_pagealloc_enabled(void)
{
	return IS_ENABLED(CONFIG_DEBUG_PAGEALLOC) &&
		_debug_pagealloc_enabled_early;
}

/*
 * For use in fast paths after init_debug_pagealloc() has run, or when a
 * false negative result is not harmful when called too early.
 */
static inline bool debug_pagealloc_enabled_static(void)
{
	if (!IS_ENABLED(CONFIG_DEBUG_PAGEALLOC))
		return false;

	return static_branch_unlikely(&_debug_pagealloc_enabled);
}

#ifdef CONFIG_DEBUG_PAGEALLOC
/*
 * To support DEBUG_PAGEALLOC architecture must ensure that
 * __kernel_map_pages() never fails
 */
extern void __kernel_map_pages(struct page *page, int numpages, int enable);

static inline void debug_pagealloc_map_pages(struct page *page, int numpages)
{
	if (debug_pagealloc_enabled_static())
		__kernel_map_pages(page, numpages, 1);
}

static inline void debug_pagealloc_unmap_pages(struct page *page, int numpages)
{
	if (debug_pagealloc_enabled_static())
		__kernel_map_pages(page, numpages, 0);
}

extern unsigned int _debug_guardpage_minorder;
DECLARE_STATIC_KEY_FALSE(_debug_guardpage_enabled);

static inline unsigned int debug_guardpage_minorder(void)
{
	return _debug_guardpage_minorder;
}

static inline bool debug_guardpage_enabled(void)
{
	return static_branch_unlikely(&_debug_guardpage_enabled);
}

static inline bool page_is_guard(struct page *page)
{
	if (!debug_guardpage_enabled())
		return false;

	return PageGuard(page);
}

bool __set_page_guard(struct zone *zone, struct page *page, unsigned int order,
		      int migratetype);
static inline bool set_page_guard(struct zone *zone, struct page *page,
				  unsigned int order, int migratetype)
{
	if (!debug_guardpage_enabled())
		return false;
	return __set_page_guard(zone, page, order, migratetype);
}

void __clear_page_guard(struct zone *zone, struct page *page, unsigned int order,
			int migratetype);
static inline void clear_page_guard(struct zone *zone, struct page *page,
				    unsigned int order, int migratetype)
{
	if (!debug_guardpage_enabled())
		return;
	__clear_page_guard(zone, page, order, migratetype);
}

#else	/* CONFIG_DEBUG_PAGEALLOC */
static inline void debug_pagealloc_map_pages(struct page *page, int numpages) {}
static inline void debug_pagealloc_unmap_pages(struct page *page, int numpages) {}
static inline unsigned int debug_guardpage_minorder(void) { return 0; }
static inline bool debug_guardpage_enabled(void) { return false; }
static inline bool page_is_guard(struct page *page) { return false; }
static inline bool set_page_guard(struct zone *zone, struct page *page,
			unsigned int order, int migratetype) { return false; }
static inline void clear_page_guard(struct zone *zone, struct page *page,
				unsigned int order, int migratetype) {}
#endif	/* CONFIG_DEBUG_PAGEALLOC */

#ifdef __HAVE_ARCH_GATE_AREA
extern struct vm_area_struct *get_gate_vma(struct mm_struct *mm);
extern int in_gate_area_no_mm(unsigned long addr);
extern int in_gate_area(struct mm_struct *mm, unsigned long addr);
#else
static inline struct vm_area_struct *get_gate_vma(struct mm_struct *mm)
{
	return NULL;
}
static inline int in_gate_area_no_mm(unsigned long addr) { return 0; }
static inline int in_gate_area(struct mm_struct *mm, unsigned long addr)
{
	return 0;
}
#endif	/* __HAVE_ARCH_GATE_AREA */

extern bool process_shares_mm(struct task_struct *p, struct mm_struct *mm);

#ifdef CONFIG_SYSCTL
extern int sysctl_drop_caches;
int drop_caches_sysctl_handler(struct ctl_table *, int, void *, size_t *,
		loff_t *);
#endif

void drop_slab(void);

#ifndef CONFIG_MMU
#define randomize_va_space 0
#else
extern int randomize_va_space;
#endif

const char * arch_vma_name(struct vm_area_struct *vma);
#ifdef CONFIG_MMU
void print_vma_addr(char *prefix, unsigned long rip);
#else
static inline void print_vma_addr(char *prefix, unsigned long rip)
{
}
#endif

void *sparse_buffer_alloc(unsigned long size);
struct page * __populate_section_memmap(unsigned long pfn,
		unsigned long nr_pages, int nid, struct vmem_altmap *altmap,
		struct dev_pagemap *pgmap);
void pmd_init(void *addr);
void pud_init(void *addr);
pgd_t *vmemmap_pgd_populate(unsigned long addr, int node);
p4d_t *vmemmap_p4d_populate(pgd_t *pgd, unsigned long addr, int node);
pud_t *vmemmap_pud_populate(p4d_t *p4d, unsigned long addr, int node);
pmd_t *vmemmap_pmd_populate(pud_t *pud, unsigned long addr, int node);
pte_t *vmemmap_pte_populate(pmd_t *pmd, unsigned long addr, int node,
			    struct vmem_altmap *altmap, struct page *reuse);
void *vmemmap_alloc_block(unsigned long size, int node);
struct vmem_altmap;
void *vmemmap_alloc_block_buf(unsigned long size, int node,
			      struct vmem_altmap *altmap);
void vmemmap_verify(pte_t *, int, unsigned long, unsigned long);
void vmemmap_set_pmd(pmd_t *pmd, void *p, int node,
		     unsigned long addr, unsigned long next);
int vmemmap_check_pmd(pmd_t *pmd, int node,
		      unsigned long addr, unsigned long next);
int vmemmap_populate_basepages(unsigned long start, unsigned long end,
			       int node, struct vmem_altmap *altmap);
int vmemmap_populate_hugepages(unsigned long start, unsigned long end,
			       int node, struct vmem_altmap *altmap);
int vmemmap_populate(unsigned long start, unsigned long end, int node,
		struct vmem_altmap *altmap);
void vmemmap_populate_print_last(void);
#ifdef CONFIG_MEMORY_HOTPLUG
void vmemmap_free(unsigned long start, unsigned long end,
		struct vmem_altmap *altmap);
#endif

#ifdef CONFIG_ARCH_WANT_OPTIMIZE_VMEMMAP
static inline bool vmemmap_can_optimize(struct vmem_altmap *altmap,
					   struct dev_pagemap *pgmap)
{
	return is_power_of_2(sizeof(struct page)) &&
		pgmap && (pgmap_vmemmap_nr(pgmap) > 1) && !altmap;
}
#else
static inline bool vmemmap_can_optimize(struct vmem_altmap *altmap,
					   struct dev_pagemap *pgmap)
{
	return false;
}
#endif

void register_page_bootmem_memmap(unsigned long section_nr, struct page *map,
				  unsigned long nr_pages);

enum mf_flags {
	MF_COUNT_INCREASED = 1 << 0,
	MF_ACTION_REQUIRED = 1 << 1,
	MF_MUST_KILL = 1 << 2,
	MF_SOFT_OFFLINE = 1 << 3,
	MF_UNPOISON = 1 << 4,
	MF_SW_SIMULATED = 1 << 5,
	MF_NO_RETRY = 1 << 6,
};
int mf_dax_kill_procs(struct address_space *mapping, pgoff_t index,
		      unsigned long count, int mf_flags);
extern int memory_failure(unsigned long pfn, int flags);
extern void memory_failure_queue_kick(int cpu);
extern int unpoison_memory(unsigned long pfn);
extern void shake_page(struct page *p);
extern atomic_long_t num_poisoned_pages __read_mostly;
extern int soft_offline_page(unsigned long pfn, int flags);
#ifdef CONFIG_MEMORY_FAILURE
/*
 * Sysfs entries for memory failure handling statistics.
 */
extern const struct attribute_group memory_failure_attr_group;
extern void memory_failure_queue(unsigned long pfn, int flags);
extern int __get_huge_page_for_hwpoison(unsigned long pfn, int flags,
					bool *migratable_cleared);
void num_poisoned_pages_inc(unsigned long pfn);
void num_poisoned_pages_sub(unsigned long pfn, long i);
struct task_struct *task_early_kill(struct task_struct *tsk, int force_early);
#else
static inline void memory_failure_queue(unsigned long pfn, int flags)
{
}

static inline int __get_huge_page_for_hwpoison(unsigned long pfn, int flags,
					bool *migratable_cleared)
{
	return 0;
}

static inline void num_poisoned_pages_inc(unsigned long pfn)
{
}

static inline void num_poisoned_pages_sub(unsigned long pfn, long i)
{
}
#endif

#if defined(CONFIG_MEMORY_FAILURE) && defined(CONFIG_KSM)
void add_to_kill_ksm(struct task_struct *tsk, struct page *p,
		     struct vm_area_struct *vma, struct list_head *to_kill,
		     unsigned long ksm_addr);
#endif

#if defined(CONFIG_MEMORY_FAILURE) && defined(CONFIG_MEMORY_HOTPLUG)
extern void memblk_nr_poison_inc(unsigned long pfn);
extern void memblk_nr_poison_sub(unsigned long pfn, long i);
#else
static inline void memblk_nr_poison_inc(unsigned long pfn)
{
}

static inline void memblk_nr_poison_sub(unsigned long pfn, long i)
{
}
#endif

#ifndef arch_memory_failure
static inline int arch_memory_failure(unsigned long pfn, int flags)
{
	return -ENXIO;
}
#endif

#ifndef arch_is_platform_page
static inline bool arch_is_platform_page(u64 paddr)
{
	return false;
}
#endif

/*
 * Error handlers for various types of pages.
 */
enum mf_result {
	MF_IGNORED,	/* Error: cannot be handled */
	MF_FAILED,	/* Error: handling failed */
	MF_DELAYED,	/* Will be handled later */
	MF_RECOVERED,	/* Successfully recovered */
};

enum mf_action_page_type {
	MF_MSG_KERNEL,
	MF_MSG_KERNEL_HIGH_ORDER,
	MF_MSG_SLAB,
	MF_MSG_DIFFERENT_COMPOUND,
	MF_MSG_HUGE,
	MF_MSG_FREE_HUGE,
	MF_MSG_UNMAP_FAILED,
	MF_MSG_DIRTY_SWAPCACHE,
	MF_MSG_CLEAN_SWAPCACHE,
	MF_MSG_DIRTY_MLOCKED_LRU,
	MF_MSG_CLEAN_MLOCKED_LRU,
	MF_MSG_DIRTY_UNEVICTABLE_LRU,
	MF_MSG_CLEAN_UNEVICTABLE_LRU,
	MF_MSG_DIRTY_LRU,
	MF_MSG_CLEAN_LRU,
	MF_MSG_TRUNCATED_LRU,
	MF_MSG_BUDDY,
	MF_MSG_DAX,
	MF_MSG_UNSPLIT_THP,
	MF_MSG_UNKNOWN,
};

#if defined(CONFIG_TRANSPARENT_HUGEPAGE) || defined(CONFIG_HUGETLBFS)
extern void clear_huge_page(struct page *page,
			    unsigned long addr_hint,
			    unsigned int pages_per_huge_page);
int copy_user_large_folio(struct folio *dst, struct folio *src,
			  unsigned long addr_hint,
			  struct vm_area_struct *vma);
long copy_folio_from_user(struct folio *dst_folio,
			   const void __user *usr_src,
			   bool allow_pagefault);

/**
 * vma_is_special_huge - Are transhuge page-table entries considered special?
 * @vma: Pointer to the struct vm_area_struct to consider
 *
 * Whether transhuge page-table entries are considered "special" following
 * the definition in vm_normal_page().
 *
 * Return: true if transhuge page-table entries should be considered special,
 * false otherwise.
 */
static inline bool vma_is_special_huge(const struct vm_area_struct *vma)
{
	return vma_is_dax(vma) || (vma->vm_file &&
				   (vma->vm_flags & (VM_PFNMAP | VM_MIXEDMAP)));
}

#endif /* CONFIG_TRANSPARENT_HUGEPAGE || CONFIG_HUGETLBFS */

#if MAX_NUMNODES > 1
void __init setup_nr_node_ids(void);
#else
static inline void setup_nr_node_ids(void) {}
#endif

extern int memcmp_pages(struct page *page1, struct page *page2);

static inline int pages_identical(struct page *page1, struct page *page2)
{
	return !memcmp_pages(page1, page2);
}

#ifdef CONFIG_MAPPING_DIRTY_HELPERS
unsigned long clean_record_shared_mapping_range(struct address_space *mapping,
						pgoff_t first_index, pgoff_t nr,
						pgoff_t bitmap_pgoff,
						unsigned long *bitmap,
						pgoff_t *start,
						pgoff_t *end);

unsigned long wp_shared_mapping_range(struct address_space *mapping,
				      pgoff_t first_index, pgoff_t nr);
#endif

extern int sysctl_nr_trim_pages;

#ifdef CONFIG_PRINTK
void mem_dump_obj(void *object);
#else
static inline void mem_dump_obj(void *object) {}
#endif

/**
 * seal_check_future_write - Check for F_SEAL_FUTURE_WRITE flag and handle it
 * @seals: the seals to check
 * @vma: the vma to operate on
 *
 * Check whether F_SEAL_FUTURE_WRITE is set; if so, do proper check/handling on
 * the vma flags.  Return 0 if check pass, or <0 for errors.
 */
static inline int seal_check_future_write(int seals, struct vm_area_struct *vma)
{
	if (seals & F_SEAL_FUTURE_WRITE) {
		/*
		 * New PROT_WRITE and MAP_SHARED mmaps are not allowed when
		 * "future write" seal active.
		 */
		if ((vma->vm_flags & VM_SHARED) && (vma->vm_flags & VM_WRITE))
			return -EPERM;

		/*
		 * Since an F_SEAL_FUTURE_WRITE sealed memfd can be mapped as
		 * MAP_SHARED and read-only, take care to not allow mprotect to
		 * revert protections on such mappings. Do this only for shared
		 * mappings. For private mappings, don't need to mask
		 * VM_MAYWRITE as we still want them to be COW-writable.
		 */
		if (vma->vm_flags & VM_SHARED)
			vm_flags_clear(vma, VM_MAYWRITE);
	}

	return 0;
}

#ifdef CONFIG_ANON_VMA_NAME
int madvise_set_anon_name(struct mm_struct *mm, unsigned long start,
			  unsigned long len_in,
			  struct anon_vma_name *anon_name);
#else
static inline int
madvise_set_anon_name(struct mm_struct *mm, unsigned long start,
		      unsigned long len_in, struct anon_vma_name *anon_name) {
	return 0;
}
#endif

#ifdef CONFIG_UNACCEPTED_MEMORY

bool range_contains_unaccepted_memory(phys_addr_t start, phys_addr_t end);
void accept_memory(phys_addr_t start, phys_addr_t end);

#else

static inline bool range_contains_unaccepted_memory(phys_addr_t start,
						    phys_addr_t end)
{
	return false;
}

static inline void accept_memory(phys_addr_t start, phys_addr_t end)
{
}

#endif

#endif /* _LINUX_MM_H */<|MERGE_RESOLUTION|>--- conflicted
+++ resolved
@@ -1901,7 +1901,6 @@
 	return page_maybe_dma_pinned(page);
 }
 
-<<<<<<< HEAD
 /**
  * is_zero_page - Query if a page is a zero page
  * @page: The page to query
@@ -1924,10 +1923,7 @@
 	return is_zero_page(&folio->page);
 }
 
-/* MIGRATE_CMA and ZONE_MOVABLE do not allow pin pages */
-=======
 /* MIGRATE_CMA and ZONE_MOVABLE do not allow pin folios */
->>>>>>> acc72d59
 #ifdef CONFIG_MIGRATION
 static inline bool folio_is_longterm_pinnable(struct folio *folio)
 {
@@ -1937,13 +1933,8 @@
 	if (mt == MIGRATE_CMA || mt == MIGRATE_ISOLATE)
 		return false;
 #endif
-<<<<<<< HEAD
 	/* The zero page can be "pinned" but gets special handling. */
-	if (is_zero_page(page))
-=======
-	/* The zero page may always be pinned */
-	if (is_zero_pfn(folio_pfn(folio)))
->>>>>>> acc72d59
+	if (is_zero_folio(folio))
 		return true;
 
 	/* Coherent device memory must always allow eviction. */
