--- conflicted
+++ resolved
@@ -2355,10 +2355,6 @@
 	}
 
 out:
-<<<<<<< HEAD
-	skb_shinfo(skb)->gso_size = 0;
-=======
->>>>>>> 6574612f
 	return netif_receive_skb(skb);
 }
 
@@ -2549,15 +2545,9 @@
 	}
 
 	BUG_ON(info->nr_frags > MAX_SKB_FRAGS);
-<<<<<<< HEAD
-	frag = &info->frags[info->nr_frags - 1];
-
-	for (i = skb_shinfo(skb)->nr_frags; i < info->nr_frags; i++) {
-=======
 	frag = info->frags;
 
 	for (i = 0; i < info->nr_frags; i++) {
->>>>>>> 6574612f
 		skb_fill_page_desc(skb, i, frag->page, frag->page_offset,
 				   frag->size);
 		frag++;
