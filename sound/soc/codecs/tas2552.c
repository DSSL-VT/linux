/*
 * tas2552.c - ALSA SoC Texas Instruments TAS2552 Mono Audio Amplifier
 *
 * Copyright (C) 2014 Texas Instruments Incorporated -  http://www.ti.com
 *
 * Author: Dan Murphy <dmurphy@ti.com>
 *
 * This program is free software; you can redistribute it and/or
 * modify it under the terms of the GNU General Public License
 * version 2 as published by the Free Software Foundation.
 *
 * This program is distributed in the hope that it will be useful, but
 * WITHOUT ANY WARRANTY; without even the implied warranty of
 * MERCHANTABILITY or FITNESS FOR A PARTICULAR PURPOSE.  See the GNU
 * General Public License for more details.
 */

#include <linux/module.h>
#include <linux/errno.h>
#include <linux/device.h>
#include <linux/i2c.h>
#include <linux/gpio.h>
#include <linux/of_gpio.h>
#include <linux/pm_runtime.h>
#include <linux/regmap.h>
#include <linux/slab.h>

#include <linux/gpio/consumer.h>
#include <linux/regulator/consumer.h>

#include <sound/pcm.h>
#include <sound/pcm_params.h>
#include <sound/soc.h>
#include <sound/soc-dapm.h>
#include <sound/tlv.h>
#include <sound/tas2552-plat.h>
#include <dt-bindings/sound/tas2552.h>

#include "tas2552.h"

static struct reg_default tas2552_reg_defs[] = {
	{TAS2552_CFG_1, 0x22},
	{TAS2552_CFG_3, 0x80},
	{TAS2552_DOUT, 0x00},
	{TAS2552_OUTPUT_DATA, 0xc0},
	{TAS2552_PDM_CFG, 0x01},
	{TAS2552_PGA_GAIN, 0x00},
<<<<<<< HEAD
	{TAS2552_BOOST_PT_CTRL, 0x0f},
=======
	{TAS2552_BOOST_APT_CTRL, 0x0f},
>>>>>>> c99d49a8
	{TAS2552_RESERVED_0D, 0xbe},
	{TAS2552_LIMIT_RATE_HYS, 0x08},
	{TAS2552_CFG_2, 0xef},
	{TAS2552_SER_CTRL_1, 0x00},
	{TAS2552_SER_CTRL_2, 0x00},
	{TAS2552_PLL_CTRL_1, 0x10},
	{TAS2552_PLL_CTRL_2, 0x00},
	{TAS2552_PLL_CTRL_3, 0x00},
	{TAS2552_BTIP, 0x8f},
	{TAS2552_BTS_CTRL, 0x80},
	{TAS2552_LIMIT_RELEASE, 0x04},
	{TAS2552_LIMIT_INT_COUNT, 0x00},
	{TAS2552_EDGE_RATE_CTRL, 0x40},
	{TAS2552_VBAT_DATA, 0x00},
};

#define TAS2552_NUM_SUPPLIES	3
static const char *tas2552_supply_names[TAS2552_NUM_SUPPLIES] = {
	"vbat",		/* vbat voltage */
	"iovdd",	/* I/O Voltage */
	"avdd",		/* Analog DAC Voltage */
};

struct tas2552_data {
	struct snd_soc_codec *codec;
	struct regmap *regmap;
	struct i2c_client *tas2552_client;
	struct regulator_bulk_data supplies[TAS2552_NUM_SUPPLIES];
	struct gpio_desc *enable_gpio;
	unsigned char regs[TAS2552_VBAT_DATA];
	unsigned int pll_clkin;
<<<<<<< HEAD
	unsigned int pdm_clk;
=======
	int pll_clk_id;
	unsigned int pdm_clk;
	int pdm_clk_id;
>>>>>>> c99d49a8

	unsigned int dai_fmt;
	unsigned int tdm_delay;
};

static int tas2552_post_event(struct snd_soc_dapm_widget *w,
			      struct snd_kcontrol *kcontrol, int event)
{
	struct snd_soc_codec *codec = snd_soc_dapm_to_codec(w->dapm);

	switch (event) {
	case SND_SOC_DAPM_POST_PMU:
		snd_soc_write(codec, TAS2552_RESERVED_0D, 0xc0);
		snd_soc_update_bits(codec, TAS2552_LIMIT_RATE_HYS, (1 << 5),
				    (1 << 5));
		snd_soc_update_bits(codec, TAS2552_CFG_2, 1, 0);
		snd_soc_update_bits(codec, TAS2552_CFG_1, TAS2552_SWS, 0);
		break;
	case SND_SOC_DAPM_POST_PMD:
		snd_soc_update_bits(codec, TAS2552_CFG_1, TAS2552_SWS,
				    TAS2552_SWS);
		snd_soc_update_bits(codec, TAS2552_CFG_2, 1, 1);
		snd_soc_update_bits(codec, TAS2552_LIMIT_RATE_HYS, (1 << 5), 0);
		snd_soc_write(codec, TAS2552_RESERVED_0D, 0xbe);
		break;
	}
	return 0;
}

/* Input mux controls */
static const char * const tas2552_input_texts[] = {
	"Digital", "Analog" };
static SOC_ENUM_SINGLE_DECL(tas2552_input_mux_enum, TAS2552_CFG_3, 7,
			    tas2552_input_texts);

static const struct snd_kcontrol_new tas2552_input_mux_control =
	SOC_DAPM_ENUM("Route", tas2552_input_mux_enum);

static const struct snd_soc_dapm_widget tas2552_dapm_widgets[] =
{
	SND_SOC_DAPM_INPUT("IN"),

	/* MUX Controls */
	SND_SOC_DAPM_MUX("Input selection", SND_SOC_NOPM, 0, 0,
			 &tas2552_input_mux_control),

	SND_SOC_DAPM_AIF_IN("DAC IN", "DAC Playback", 0, SND_SOC_NOPM, 0, 0),
	SND_SOC_DAPM_DAC("DAC", NULL, SND_SOC_NOPM, 0, 0),
	SND_SOC_DAPM_OUT_DRV("ClassD", TAS2552_CFG_2, 7, 0, NULL, 0),
	SND_SOC_DAPM_SUPPLY("PLL", TAS2552_CFG_2, 3, 0, NULL, 0),
	SND_SOC_DAPM_POST("Post Event", tas2552_post_event),

	SND_SOC_DAPM_OUTPUT("OUT")
};

static const struct snd_soc_dapm_route tas2552_audio_map[] = {
	{"DAC", NULL, "DAC IN"},
	{"Input selection", "Digital", "DAC"},
	{"Input selection", "Analog", "IN"},
	{"ClassD", NULL, "Input selection"},
	{"OUT", NULL, "ClassD"},
	{"ClassD", NULL, "PLL"},
};

#ifdef CONFIG_PM
static void tas2552_sw_shutdown(struct tas2552_data *tas2552, int sw_shutdown)
{
	u8 cfg1_reg = 0;

<<<<<<< HEAD
	if (!tas_data->codec)
=======
	if (!tas2552->codec)
>>>>>>> c99d49a8
		return;

	if (sw_shutdown)
		cfg1_reg = TAS2552_SWS;

<<<<<<< HEAD
	snd_soc_update_bits(tas_data->codec, TAS2552_CFG_1, TAS2552_SWS,
=======
	snd_soc_update_bits(tas2552->codec, TAS2552_CFG_1, TAS2552_SWS,
>>>>>>> c99d49a8
			    cfg1_reg);
}
#endif

static int tas2552_setup_pll(struct snd_soc_codec *codec,
			     struct snd_pcm_hw_params *params)
{
	struct tas2552_data *tas2552 = dev_get_drvdata(codec->dev);
<<<<<<< HEAD
	int sample_rate, pll_clk;
	int d;
	int cpf;
	u8 p, j;
	u8 ser_ctrl1_reg, wclk_rate;

	switch (params_width(params)) {
	case 16:
		ser_ctrl1_reg = TAS2552_WORDLENGTH_16BIT;
		cpf = 32 + tas2552->tdm_delay;
		break;
	case 20:
		ser_ctrl1_reg = TAS2552_WORDLENGTH_20BIT;
		cpf = 64 + tas2552->tdm_delay;
		break;
	case 24:
		ser_ctrl1_reg = TAS2552_WORDLENGTH_24BIT;
		cpf = 64 + tas2552->tdm_delay;
		break;
	case 32:
		ser_ctrl1_reg = TAS2552_WORDLENGTH_32BIT;
		cpf = 64 + tas2552->tdm_delay;
		break;
	default:
		dev_err(codec->dev, "Not supported sample size: %d\n",
			params_width(params));
		return -EINVAL;
	}

	if (cpf <= 32)
		ser_ctrl1_reg |= TAS2552_CLKSPERFRAME_32;
	else if (cpf <= 64)
		ser_ctrl1_reg |= TAS2552_CLKSPERFRAME_64;
	else if (cpf <= 128)
		ser_ctrl1_reg |= TAS2552_CLKSPERFRAME_128;
	else
		ser_ctrl1_reg |= TAS2552_CLKSPERFRAME_256;

	snd_soc_update_bits(codec, TAS2552_SER_CTRL_1,
			    TAS2552_WORDLENGTH_MASK | TAS2552_CLKSPERFRAME_MASK,
			    ser_ctrl1_reg);

	switch (params_rate(params)) {
	case 8000:
		wclk_rate = TAS2552_WCLK_FREQ_8KHZ;
		break;
	case 11025:
	case 12000:
		wclk_rate = TAS2552_WCLK_FREQ_11_12KHZ;
		break;
	case 16000:
		wclk_rate = TAS2552_WCLK_FREQ_16KHZ;
		break;
	case 22050:
	case 24000:
		wclk_rate = TAS2552_WCLK_FREQ_22_24KHZ;
		break;
	case 32000:
		wclk_rate = TAS2552_WCLK_FREQ_32KHZ;
		break;
	case 44100:
	case 48000:
		wclk_rate = TAS2552_WCLK_FREQ_44_48KHZ;
		break;
	case 88200:
	case 96000:
		wclk_rate = TAS2552_WCLK_FREQ_88_96KHZ;
		break;
	case 176400:
	case 192000:
		wclk_rate = TAS2552_WCLK_FREQ_176_192KHZ;
		break;
	default:
		dev_err(codec->dev, "Not supported sample rate: %d\n",
			params_rate(params));
		return -EINVAL;
	}

	snd_soc_update_bits(codec, TAS2552_CFG_3, TAS2552_WCLK_FREQ_MASK,
			    wclk_rate);

	if (!tas2552->pll_clkin)
		return -EINVAL;
=======
	bool bypass_pll = false;
	unsigned int pll_clk = params_rate(params) * 512;
	unsigned int pll_clkin = tas2552->pll_clkin;
	u8 pll_enable;

	if (!pll_clkin) {
		if (tas2552->pll_clk_id != TAS2552_PLL_CLKIN_BCLK)
			return -EINVAL;

		pll_clkin = snd_soc_params_to_bclk(params);
		pll_clkin += tas2552->tdm_delay;
	}
>>>>>>> c99d49a8

	pll_enable = snd_soc_read(codec, TAS2552_CFG_2) & TAS2552_PLL_ENABLE;
	snd_soc_update_bits(codec, TAS2552_CFG_2, TAS2552_PLL_ENABLE, 0);

<<<<<<< HEAD
	if (tas2552->pll_clkin == TAS2552_245MHZ_CLK ||
	    tas2552->pll_clkin == TAS2552_225MHZ_CLK) {
=======
	if (pll_clkin == pll_clk)
		bypass_pll = true;

	if (bypass_pll) {
>>>>>>> c99d49a8
		/* By pass the PLL configuration */
		snd_soc_update_bits(codec, TAS2552_PLL_CTRL_2,
				    TAS2552_PLL_BYPASS, TAS2552_PLL_BYPASS);
	} else {
		/* Fill in the PLL control registers for J & D
		 * pll_clk = (.5 * pll_clkin * J.D) / 2^p
		 * Need to fill in J and D here based on incoming freq
		 */
		unsigned int d;
		u8 j;
		u8 pll_sel = (tas2552->pll_clk_id << 3) & TAS2552_PLL_SRC_MASK;
		u8 p = snd_soc_read(codec, TAS2552_PLL_CTRL_1);

		p = (p >> 7);

recalc:
		j = (pll_clk * 2 * (1 << p)) / pll_clkin;
		d = (pll_clk * 2 * (1 << p)) % pll_clkin;
		d /= (pll_clkin / 10000);

		if (d && (pll_clkin < 512000 || pll_clkin > 9200000)) {
			if (tas2552->pll_clk_id == TAS2552_PLL_CLKIN_BCLK) {
				pll_clkin = 1800000;
				pll_sel = (TAS2552_PLL_CLKIN_1_8_FIXED << 3) &
							TAS2552_PLL_SRC_MASK;
			} else {
				pll_clkin = snd_soc_params_to_bclk(params);
				pll_clkin += tas2552->tdm_delay;
				pll_sel = (TAS2552_PLL_CLKIN_BCLK << 3) &
							TAS2552_PLL_SRC_MASK;
			}
			goto recalc;
		}

<<<<<<< HEAD
		j = (pll_clk * 2 * (1 << p)) / tas2552->pll_clkin;
		d = (pll_clk * 2 * (1 << p)) % tas2552->pll_clkin;
=======
		snd_soc_update_bits(codec, TAS2552_CFG_1, TAS2552_PLL_SRC_MASK,
				    pll_sel);
>>>>>>> c99d49a8

		snd_soc_update_bits(codec, TAS2552_PLL_CTRL_1,
				    TAS2552_PLL_J_MASK, j);
		/* Will clear the PLL_BYPASS bit */
		snd_soc_write(codec, TAS2552_PLL_CTRL_2,
			      TAS2552_PLL_D_UPPER(d));
		snd_soc_write(codec, TAS2552_PLL_CTRL_3,
			      TAS2552_PLL_D_LOWER(d));
	}

	/* Restore PLL status */
	snd_soc_update_bits(codec, TAS2552_CFG_2, TAS2552_PLL_ENABLE,
			    pll_enable);

	return 0;
}

static int tas2552_hw_params(struct snd_pcm_substream *substream,
			     struct snd_pcm_hw_params *params,
			     struct snd_soc_dai *dai)
{
	struct snd_soc_codec *codec = dai->codec;
	struct tas2552_data *tas2552 = dev_get_drvdata(codec->dev);
	int cpf;
	u8 ser_ctrl1_reg, wclk_rate;

	switch (params_width(params)) {
	case 16:
		ser_ctrl1_reg = TAS2552_WORDLENGTH_16BIT;
		cpf = 32 + tas2552->tdm_delay;
		break;
	case 20:
		ser_ctrl1_reg = TAS2552_WORDLENGTH_20BIT;
		cpf = 64 + tas2552->tdm_delay;
		break;
	case 24:
		ser_ctrl1_reg = TAS2552_WORDLENGTH_24BIT;
		cpf = 64 + tas2552->tdm_delay;
		break;
	case 32:
		ser_ctrl1_reg = TAS2552_WORDLENGTH_32BIT;
		cpf = 64 + tas2552->tdm_delay;
		break;
	default:
		dev_err(codec->dev, "Not supported sample size: %d\n",
			params_width(params));
		return -EINVAL;
	}

	if (cpf <= 32)
		ser_ctrl1_reg |= TAS2552_CLKSPERFRAME_32;
	else if (cpf <= 64)
		ser_ctrl1_reg |= TAS2552_CLKSPERFRAME_64;
	else if (cpf <= 128)
		ser_ctrl1_reg |= TAS2552_CLKSPERFRAME_128;
	else
		ser_ctrl1_reg |= TAS2552_CLKSPERFRAME_256;

	snd_soc_update_bits(codec, TAS2552_SER_CTRL_1,
			    TAS2552_WORDLENGTH_MASK | TAS2552_CLKSPERFRAME_MASK,
			    ser_ctrl1_reg);

	switch (params_rate(params)) {
	case 8000:
		wclk_rate = TAS2552_WCLK_FREQ_8KHZ;
		break;
	case 11025:
	case 12000:
		wclk_rate = TAS2552_WCLK_FREQ_11_12KHZ;
		break;
	case 16000:
		wclk_rate = TAS2552_WCLK_FREQ_16KHZ;
		break;
	case 22050:
	case 24000:
		wclk_rate = TAS2552_WCLK_FREQ_22_24KHZ;
		break;
	case 32000:
		wclk_rate = TAS2552_WCLK_FREQ_32KHZ;
		break;
	case 44100:
	case 48000:
		wclk_rate = TAS2552_WCLK_FREQ_44_48KHZ;
		break;
	case 88200:
	case 96000:
		wclk_rate = TAS2552_WCLK_FREQ_88_96KHZ;
		break;
	case 176400:
	case 192000:
		wclk_rate = TAS2552_WCLK_FREQ_176_192KHZ;
		break;
	default:
		dev_err(codec->dev, "Not supported sample rate: %d\n",
			params_rate(params));
		return -EINVAL;
	}

	snd_soc_update_bits(codec, TAS2552_CFG_3, TAS2552_WCLK_FREQ_MASK,
			    wclk_rate);

	return tas2552_setup_pll(codec, params);
}

#define TAS2552_DAI_FMT_MASK	(TAS2552_BCLKDIR | \
				 TAS2552_WCLKDIR | \
				 TAS2552_DATAFORMAT_MASK)
static int tas2552_prepare(struct snd_pcm_substream *substream,
			   struct snd_soc_dai *dai)
{
	struct snd_soc_codec *codec = dai->codec;
	struct tas2552_data *tas2552 = snd_soc_codec_get_drvdata(codec);
	int delay = 0;

	/* TDM slot selection only valid in DSP_A/_B mode */
	if (tas2552->dai_fmt == SND_SOC_DAIFMT_DSP_A)
		delay += (tas2552->tdm_delay + 1);
	else if (tas2552->dai_fmt == SND_SOC_DAIFMT_DSP_B)
		delay += tas2552->tdm_delay;

	/* Configure data delay */
	snd_soc_write(codec, TAS2552_SER_CTRL_2, delay);

	return 0;
}

#define TAS2552_DAI_FMT_MASK	(TAS2552_BCLKDIR | \
				 TAS2552_WCLKDIR | \
				 TAS2552_DATAFORMAT_MASK)
static int tas2552_prepare(struct snd_pcm_substream *substream,
			   struct snd_soc_dai *dai)
{
	struct snd_soc_codec *codec = dai->codec;
	struct tas2552_data *tas2552 = snd_soc_codec_get_drvdata(codec);
	int delay = 0;

	/* TDM slot selection only valid in DSP_A/_B mode */
	if (tas2552->dai_fmt == SND_SOC_DAIFMT_DSP_A)
		delay += (tas2552->tdm_delay + 1);
	else if (tas2552->dai_fmt == SND_SOC_DAIFMT_DSP_B)
		delay += tas2552->tdm_delay;

	/* Configure data delay */
	snd_soc_write(codec, TAS2552_SER_CTRL_2, delay);

	return 0;
}

static int tas2552_set_dai_fmt(struct snd_soc_dai *dai, unsigned int fmt)
{
	struct snd_soc_codec *codec = dai->codec;
	struct tas2552_data *tas2552 = dev_get_drvdata(codec->dev);
	u8 serial_format;

	switch (fmt & SND_SOC_DAIFMT_MASTER_MASK) {
	case SND_SOC_DAIFMT_CBS_CFS:
		serial_format = 0x00;
		break;
	case SND_SOC_DAIFMT_CBS_CFM:
		serial_format = TAS2552_WCLKDIR;
		break;
	case SND_SOC_DAIFMT_CBM_CFS:
		serial_format = TAS2552_BCLKDIR;
		break;
	case SND_SOC_DAIFMT_CBM_CFM:
		serial_format = (TAS2552_BCLKDIR | TAS2552_WCLKDIR);
		break;
	default:
		dev_vdbg(codec->dev, "DAI Format master is not found\n");
		return -EINVAL;
	}

	switch (fmt & (SND_SOC_DAIFMT_FORMAT_MASK |
		       SND_SOC_DAIFMT_INV_MASK)) {
	case (SND_SOC_DAIFMT_I2S | SND_SOC_DAIFMT_NB_NF):
		break;
	case (SND_SOC_DAIFMT_DSP_A | SND_SOC_DAIFMT_IB_NF):
	case (SND_SOC_DAIFMT_DSP_B | SND_SOC_DAIFMT_IB_NF):
		serial_format |= TAS2552_DATAFORMAT_DSP;
		break;
	case (SND_SOC_DAIFMT_RIGHT_J | SND_SOC_DAIFMT_NB_NF):
		serial_format |= TAS2552_DATAFORMAT_RIGHT_J;
		break;
	case (SND_SOC_DAIFMT_LEFT_J | SND_SOC_DAIFMT_NB_NF):
		serial_format |= TAS2552_DATAFORMAT_LEFT_J;
		break;
	default:
		dev_vdbg(codec->dev, "DAI Format is not found\n");
		return -EINVAL;
	}
	tas2552->dai_fmt = fmt & SND_SOC_DAIFMT_FORMAT_MASK;

	snd_soc_update_bits(codec, TAS2552_SER_CTRL_1, TAS2552_DAI_FMT_MASK,
			    serial_format);
	return 0;
}

static int tas2552_set_dai_sysclk(struct snd_soc_dai *dai, int clk_id,
				  unsigned int freq, int dir)
{
	struct snd_soc_codec *codec = dai->codec;
	struct tas2552_data *tas2552 = dev_get_drvdata(codec->dev);
	u8 reg, mask, val;

	switch (clk_id) {
	case TAS2552_PLL_CLKIN_MCLK:
<<<<<<< HEAD
	case TAS2552_PLL_CLKIN_BCLK:
	case TAS2552_PLL_CLKIN_IVCLKIN:
=======
	case TAS2552_PLL_CLKIN_IVCLKIN:
		if (freq < 512000 || freq > 24576000) {
			/* out of range PLL_CLKIN, fall back to use BCLK */
			dev_warn(codec->dev, "Out of range PLL_CLKIN: %u\n",
				 freq);
			clk_id = TAS2552_PLL_CLKIN_BCLK;
			freq = 0;
		}
		/* fall through */
	case TAS2552_PLL_CLKIN_BCLK:
>>>>>>> c99d49a8
	case TAS2552_PLL_CLKIN_1_8_FIXED:
		mask = TAS2552_PLL_SRC_MASK;
		val = (clk_id << 3) & mask; /* bit 4:5 in the register */
		reg = TAS2552_CFG_1;
<<<<<<< HEAD
=======
		tas2552->pll_clk_id = clk_id;
>>>>>>> c99d49a8
		tas2552->pll_clkin = freq;
		break;
	case TAS2552_PDM_CLK_PLL:
	case TAS2552_PDM_CLK_IVCLKIN:
	case TAS2552_PDM_CLK_BCLK:
	case TAS2552_PDM_CLK_MCLK:
		mask = TAS2552_PDM_CLK_SEL_MASK;
		val = (clk_id >> 1) & mask; /* bit 0:1 in the register */
		reg = TAS2552_PDM_CFG;
<<<<<<< HEAD
=======
		tas2552->pdm_clk_id = clk_id;
>>>>>>> c99d49a8
		tas2552->pdm_clk = freq;
		break;
	default:
		dev_err(codec->dev, "Invalid clk id: %d\n", clk_id);
		return -EINVAL;
	}
<<<<<<< HEAD

	snd_soc_update_bits(codec, reg, mask, val);

	return 0;
}

static int tas2552_set_dai_tdm_slot(struct snd_soc_dai *dai,
				    unsigned int tx_mask, unsigned int rx_mask,
				    int slots, int slot_width)
{
	struct snd_soc_codec *codec = dai->codec;
	struct tas2552_data *tas2552 = snd_soc_codec_get_drvdata(codec);
	unsigned int lsb;

	if (unlikely(!tx_mask)) {
		dev_err(codec->dev, "tx masks need to be non 0\n");
		return -EINVAL;
	}

	/* TDM based on DSP mode requires slots to be adjacent */
	lsb = __ffs(tx_mask);
	if ((lsb + 1) != __fls(tx_mask)) {
		dev_err(codec->dev, "Invalid mask, slots must be adjacent\n");
		return -EINVAL;
	}

	tas2552->tdm_delay = lsb * slot_width;

=======

	snd_soc_update_bits(codec, reg, mask, val);

	return 0;
}

static int tas2552_set_dai_tdm_slot(struct snd_soc_dai *dai,
				    unsigned int tx_mask, unsigned int rx_mask,
				    int slots, int slot_width)
{
	struct snd_soc_codec *codec = dai->codec;
	struct tas2552_data *tas2552 = snd_soc_codec_get_drvdata(codec);
	unsigned int lsb;

	if (unlikely(!tx_mask)) {
		dev_err(codec->dev, "tx masks need to be non 0\n");
		return -EINVAL;
	}

	/* TDM based on DSP mode requires slots to be adjacent */
	lsb = __ffs(tx_mask);
	if ((lsb + 1) != __fls(tx_mask)) {
		dev_err(codec->dev, "Invalid mask, slots must be adjacent\n");
		return -EINVAL;
	}

	tas2552->tdm_delay = lsb * slot_width;

>>>>>>> c99d49a8
	/* DOUT in high-impedance on inactive bit clocks */
	snd_soc_update_bits(codec, TAS2552_DOUT,
			    TAS2552_SDOUT_TRISTATE, TAS2552_SDOUT_TRISTATE);

	return 0;
}

static int tas2552_mute(struct snd_soc_dai *dai, int mute)
{
	u8 cfg1_reg = 0;
	struct snd_soc_codec *codec = dai->codec;

	if (mute)
		cfg1_reg |= TAS2552_MUTE;

	snd_soc_update_bits(codec, TAS2552_CFG_1, TAS2552_MUTE, cfg1_reg);

	return 0;
}

#ifdef CONFIG_PM
static int tas2552_runtime_suspend(struct device *dev)
{
	struct tas2552_data *tas2552 = dev_get_drvdata(dev);

	tas2552_sw_shutdown(tas2552, 1);

	regcache_cache_only(tas2552->regmap, true);
	regcache_mark_dirty(tas2552->regmap);

	if (tas2552->enable_gpio)
		gpiod_set_value(tas2552->enable_gpio, 0);

	return 0;
}

static int tas2552_runtime_resume(struct device *dev)
{
	struct tas2552_data *tas2552 = dev_get_drvdata(dev);

	if (tas2552->enable_gpio)
		gpiod_set_value(tas2552->enable_gpio, 1);

	tas2552_sw_shutdown(tas2552, 0);

	regcache_cache_only(tas2552->regmap, false);
	regcache_sync(tas2552->regmap);

	return 0;
}
#endif

static const struct dev_pm_ops tas2552_pm = {
	SET_RUNTIME_PM_OPS(tas2552_runtime_suspend, tas2552_runtime_resume,
			   NULL)
};

static struct snd_soc_dai_ops tas2552_speaker_dai_ops = {
	.hw_params	= tas2552_hw_params,
	.prepare	= tas2552_prepare,
	.set_sysclk	= tas2552_set_dai_sysclk,
	.set_fmt	= tas2552_set_dai_fmt,
	.set_tdm_slot	= tas2552_set_dai_tdm_slot,
	.digital_mute = tas2552_mute,
};

/* Formats supported by TAS2552 driver. */
#define TAS2552_FORMATS (SNDRV_PCM_FMTBIT_S16_LE | SNDRV_PCM_FMTBIT_S20_3LE |\
			 SNDRV_PCM_FMTBIT_S24_LE | SNDRV_PCM_FMTBIT_S32_LE)

/* TAS2552 dai structure. */
static struct snd_soc_dai_driver tas2552_dai[] = {
	{
		.name = "tas2552-amplifier",
		.playback = {
			.stream_name = "Playback",
			.channels_min = 2,
			.channels_max = 2,
			.rates = SNDRV_PCM_RATE_8000_192000,
			.formats = TAS2552_FORMATS,
		},
		.ops = &tas2552_speaker_dai_ops,
	},
};

/*
 * DAC digital volumes. From -7 to 24 dB in 1 dB steps
 */
static DECLARE_TLV_DB_SCALE(dac_tlv, -7, 100, 0);

<<<<<<< HEAD
static const struct snd_kcontrol_new tas2552_snd_controls[] = {
	SOC_SINGLE_TLV("Speaker Driver Playback Volume",
			 TAS2552_PGA_GAIN, 0, 0x1f, 0, dac_tlv),
=======
static const char * const tas2552_din_source_select[] = {
	"Muted",
	"Left",
	"Right",
	"Left + Right average",
};
static SOC_ENUM_SINGLE_DECL(tas2552_din_source_enum,
			    TAS2552_CFG_3, 3,
			    tas2552_din_source_select);

static const struct snd_kcontrol_new tas2552_snd_controls[] = {
	SOC_SINGLE_TLV("Speaker Driver Playback Volume",
			 TAS2552_PGA_GAIN, 0, 0x1f, 0, dac_tlv),
	SOC_ENUM("DIN source", tas2552_din_source_enum),
>>>>>>> c99d49a8
};

static int tas2552_codec_probe(struct snd_soc_codec *codec)
{
	struct tas2552_data *tas2552 = snd_soc_codec_get_drvdata(codec);
	int ret;

	tas2552->codec = codec;

	ret = regulator_bulk_enable(ARRAY_SIZE(tas2552->supplies),
				    tas2552->supplies);

	if (ret != 0) {
		dev_err(codec->dev, "Failed to enable supplies: %d\n",
			ret);
		return ret;
	}

	if (tas2552->enable_gpio)
		gpiod_set_value(tas2552->enable_gpio, 1);

	ret = pm_runtime_get_sync(codec->dev);
	if (ret < 0) {
		dev_err(codec->dev, "Enabling device failed: %d\n",
			ret);
		goto probe_fail;
	}

	snd_soc_update_bits(codec, TAS2552_CFG_1, TAS2552_MUTE, TAS2552_MUTE);
	snd_soc_write(codec, TAS2552_CFG_3, TAS2552_I2S_OUT_SEL |
					    TAS2552_DIN_SRC_SEL_AVG_L_R);
<<<<<<< HEAD
	snd_soc_write(codec, TAS2552_DOUT, TAS2552_PDM_DATA_I);
	snd_soc_write(codec, TAS2552_OUTPUT_DATA, TAS2552_PDM_DATA_V_I | 0x8);
	snd_soc_write(codec, TAS2552_BOOST_PT_CTRL, TAS2552_APT_DELAY_200 |
				TAS2552_APT_THRESH_2_1_7);

	snd_soc_write(codec, TAS2552_CFG_2, TAS2552_BOOST_EN |
				  TAS2552_APT_EN | TAS2552_LIM_EN);
=======
	snd_soc_write(codec, TAS2552_OUTPUT_DATA,
		      TAS2552_PDM_DATA_SEL_V_I |
		      TAS2552_R_DATA_OUT(TAS2552_DATA_OUT_V_DATA));
	snd_soc_write(codec, TAS2552_BOOST_APT_CTRL, TAS2552_APT_DELAY_200 |
						     TAS2552_APT_THRESH_20_17);

	snd_soc_write(codec, TAS2552_CFG_2, TAS2552_BOOST_EN | TAS2552_APT_EN |
					    TAS2552_LIM_EN);
>>>>>>> c99d49a8

	return 0;

probe_fail:
	if (tas2552->enable_gpio)
		gpiod_set_value(tas2552->enable_gpio, 0);

	regulator_bulk_disable(ARRAY_SIZE(tas2552->supplies),
					tas2552->supplies);
	return -EIO;
}

static int tas2552_codec_remove(struct snd_soc_codec *codec)
{
	struct tas2552_data *tas2552 = snd_soc_codec_get_drvdata(codec);

	pm_runtime_put(codec->dev);

	if (tas2552->enable_gpio)
		gpiod_set_value(tas2552->enable_gpio, 0);

	return 0;
};

#ifdef CONFIG_PM
static int tas2552_suspend(struct snd_soc_codec *codec)
{
	struct tas2552_data *tas2552 = snd_soc_codec_get_drvdata(codec);
	int ret;

	ret = regulator_bulk_disable(ARRAY_SIZE(tas2552->supplies),
					tas2552->supplies);

	if (ret != 0)
		dev_err(codec->dev, "Failed to disable supplies: %d\n",
			ret);
	return 0;
}

static int tas2552_resume(struct snd_soc_codec *codec)
{
	struct tas2552_data *tas2552 = snd_soc_codec_get_drvdata(codec);
	int ret;

	ret = regulator_bulk_enable(ARRAY_SIZE(tas2552->supplies),
				    tas2552->supplies);

	if (ret != 0) {
		dev_err(codec->dev, "Failed to enable supplies: %d\n",
			ret);
	}

	return 0;
}
#else
#define tas2552_suspend NULL
#define tas2552_resume NULL
#endif

static struct snd_soc_codec_driver soc_codec_dev_tas2552 = {
	.probe = tas2552_codec_probe,
	.remove = tas2552_codec_remove,
	.suspend =	tas2552_suspend,
	.resume = tas2552_resume,
	.ignore_pmdown_time = true,

	.controls = tas2552_snd_controls,
	.num_controls = ARRAY_SIZE(tas2552_snd_controls),
	.dapm_widgets = tas2552_dapm_widgets,
	.num_dapm_widgets = ARRAY_SIZE(tas2552_dapm_widgets),
	.dapm_routes = tas2552_audio_map,
	.num_dapm_routes = ARRAY_SIZE(tas2552_audio_map),
};

static const struct regmap_config tas2552_regmap_config = {
	.reg_bits = 8,
	.val_bits = 8,

	.max_register = TAS2552_MAX_REG,
	.reg_defaults = tas2552_reg_defs,
	.num_reg_defaults = ARRAY_SIZE(tas2552_reg_defs),
	.cache_type = REGCACHE_RBTREE,
};

static int tas2552_probe(struct i2c_client *client,
			   const struct i2c_device_id *id)
{
	struct device *dev;
	struct tas2552_data *data;
	int ret;
	int i;

	dev = &client->dev;
	data = devm_kzalloc(&client->dev, sizeof(*data), GFP_KERNEL);
	if (data == NULL)
		return -ENOMEM;

<<<<<<< HEAD
	data->enable_gpio = devm_gpiod_get(dev, "enable", GPIOD_OUT_LOW);
	if (IS_ERR(data->enable_gpio)) {
		if (PTR_ERR(data->enable_gpio) == -EPROBE_DEFER)
			return -EPROBE_DEFER;

		data->enable_gpio = NULL;;
	}
=======
	data->enable_gpio = devm_gpiod_get_optional(dev, "enable",
						    GPIOD_OUT_LOW);
	if (IS_ERR(data->enable_gpio))
		return PTR_ERR(data->enable_gpio);
>>>>>>> c99d49a8

	data->tas2552_client = client;
	data->regmap = devm_regmap_init_i2c(client, &tas2552_regmap_config);
	if (IS_ERR(data->regmap)) {
		ret = PTR_ERR(data->regmap);
		dev_err(&client->dev, "Failed to allocate register map: %d\n",
			ret);
		return ret;
	}

	for (i = 0; i < ARRAY_SIZE(data->supplies); i++)
		data->supplies[i].supply = tas2552_supply_names[i];

	ret = devm_regulator_bulk_get(dev, ARRAY_SIZE(data->supplies),
				      data->supplies);
	if (ret != 0) {
		dev_err(dev, "Failed to request supplies: %d\n", ret);
		return ret;
	}

	pm_runtime_set_active(&client->dev);
	pm_runtime_set_autosuspend_delay(&client->dev, 1000);
	pm_runtime_use_autosuspend(&client->dev);
	pm_runtime_enable(&client->dev);
	pm_runtime_mark_last_busy(&client->dev);
	pm_runtime_put_sync_autosuspend(&client->dev);

	dev_set_drvdata(&client->dev, data);

	ret = snd_soc_register_codec(&client->dev,
				      &soc_codec_dev_tas2552,
				      tas2552_dai, ARRAY_SIZE(tas2552_dai));
	if (ret < 0)
		dev_err(&client->dev, "Failed to register codec: %d\n", ret);

	return ret;
}

static int tas2552_i2c_remove(struct i2c_client *client)
{
	snd_soc_unregister_codec(&client->dev);
	pm_runtime_disable(&client->dev);
	return 0;
}

static const struct i2c_device_id tas2552_id[] = {
	{ "tas2552", 0 },
	{ }
};
MODULE_DEVICE_TABLE(i2c, tas2552_id);

#if IS_ENABLED(CONFIG_OF)
static const struct of_device_id tas2552_of_match[] = {
	{ .compatible = "ti,tas2552", },
	{},
};
MODULE_DEVICE_TABLE(of, tas2552_of_match);
#endif

static struct i2c_driver tas2552_i2c_driver = {
	.driver = {
		.name = "tas2552",
		.owner = THIS_MODULE,
		.of_match_table = of_match_ptr(tas2552_of_match),
		.pm = &tas2552_pm,
	},
	.probe = tas2552_probe,
	.remove = tas2552_i2c_remove,
	.id_table = tas2552_id,
};

module_i2c_driver(tas2552_i2c_driver);

MODULE_AUTHOR("Dan Muprhy <dmurphy@ti.com>");
MODULE_DESCRIPTION("TAS2552 Audio amplifier driver");
MODULE_LICENSE("GPL");<|MERGE_RESOLUTION|>--- conflicted
+++ resolved
@@ -45,11 +45,7 @@
 	{TAS2552_OUTPUT_DATA, 0xc0},
 	{TAS2552_PDM_CFG, 0x01},
 	{TAS2552_PGA_GAIN, 0x00},
-<<<<<<< HEAD
-	{TAS2552_BOOST_PT_CTRL, 0x0f},
-=======
 	{TAS2552_BOOST_APT_CTRL, 0x0f},
->>>>>>> c99d49a8
 	{TAS2552_RESERVED_0D, 0xbe},
 	{TAS2552_LIMIT_RATE_HYS, 0x08},
 	{TAS2552_CFG_2, 0xef},
@@ -81,13 +77,9 @@
 	struct gpio_desc *enable_gpio;
 	unsigned char regs[TAS2552_VBAT_DATA];
 	unsigned int pll_clkin;
-<<<<<<< HEAD
-	unsigned int pdm_clk;
-=======
 	int pll_clk_id;
 	unsigned int pdm_clk;
 	int pdm_clk_id;
->>>>>>> c99d49a8
 
 	unsigned int dai_fmt;
 	unsigned int tdm_delay;
@@ -157,21 +149,13 @@
 {
 	u8 cfg1_reg = 0;
 
-<<<<<<< HEAD
-	if (!tas_data->codec)
-=======
 	if (!tas2552->codec)
->>>>>>> c99d49a8
 		return;
 
 	if (sw_shutdown)
 		cfg1_reg = TAS2552_SWS;
 
-<<<<<<< HEAD
-	snd_soc_update_bits(tas_data->codec, TAS2552_CFG_1, TAS2552_SWS,
-=======
 	snd_soc_update_bits(tas2552->codec, TAS2552_CFG_1, TAS2552_SWS,
->>>>>>> c99d49a8
 			    cfg1_reg);
 }
 #endif
@@ -180,91 +164,6 @@
 			     struct snd_pcm_hw_params *params)
 {
 	struct tas2552_data *tas2552 = dev_get_drvdata(codec->dev);
-<<<<<<< HEAD
-	int sample_rate, pll_clk;
-	int d;
-	int cpf;
-	u8 p, j;
-	u8 ser_ctrl1_reg, wclk_rate;
-
-	switch (params_width(params)) {
-	case 16:
-		ser_ctrl1_reg = TAS2552_WORDLENGTH_16BIT;
-		cpf = 32 + tas2552->tdm_delay;
-		break;
-	case 20:
-		ser_ctrl1_reg = TAS2552_WORDLENGTH_20BIT;
-		cpf = 64 + tas2552->tdm_delay;
-		break;
-	case 24:
-		ser_ctrl1_reg = TAS2552_WORDLENGTH_24BIT;
-		cpf = 64 + tas2552->tdm_delay;
-		break;
-	case 32:
-		ser_ctrl1_reg = TAS2552_WORDLENGTH_32BIT;
-		cpf = 64 + tas2552->tdm_delay;
-		break;
-	default:
-		dev_err(codec->dev, "Not supported sample size: %d\n",
-			params_width(params));
-		return -EINVAL;
-	}
-
-	if (cpf <= 32)
-		ser_ctrl1_reg |= TAS2552_CLKSPERFRAME_32;
-	else if (cpf <= 64)
-		ser_ctrl1_reg |= TAS2552_CLKSPERFRAME_64;
-	else if (cpf <= 128)
-		ser_ctrl1_reg |= TAS2552_CLKSPERFRAME_128;
-	else
-		ser_ctrl1_reg |= TAS2552_CLKSPERFRAME_256;
-
-	snd_soc_update_bits(codec, TAS2552_SER_CTRL_1,
-			    TAS2552_WORDLENGTH_MASK | TAS2552_CLKSPERFRAME_MASK,
-			    ser_ctrl1_reg);
-
-	switch (params_rate(params)) {
-	case 8000:
-		wclk_rate = TAS2552_WCLK_FREQ_8KHZ;
-		break;
-	case 11025:
-	case 12000:
-		wclk_rate = TAS2552_WCLK_FREQ_11_12KHZ;
-		break;
-	case 16000:
-		wclk_rate = TAS2552_WCLK_FREQ_16KHZ;
-		break;
-	case 22050:
-	case 24000:
-		wclk_rate = TAS2552_WCLK_FREQ_22_24KHZ;
-		break;
-	case 32000:
-		wclk_rate = TAS2552_WCLK_FREQ_32KHZ;
-		break;
-	case 44100:
-	case 48000:
-		wclk_rate = TAS2552_WCLK_FREQ_44_48KHZ;
-		break;
-	case 88200:
-	case 96000:
-		wclk_rate = TAS2552_WCLK_FREQ_88_96KHZ;
-		break;
-	case 176400:
-	case 192000:
-		wclk_rate = TAS2552_WCLK_FREQ_176_192KHZ;
-		break;
-	default:
-		dev_err(codec->dev, "Not supported sample rate: %d\n",
-			params_rate(params));
-		return -EINVAL;
-	}
-
-	snd_soc_update_bits(codec, TAS2552_CFG_3, TAS2552_WCLK_FREQ_MASK,
-			    wclk_rate);
-
-	if (!tas2552->pll_clkin)
-		return -EINVAL;
-=======
 	bool bypass_pll = false;
 	unsigned int pll_clk = params_rate(params) * 512;
 	unsigned int pll_clkin = tas2552->pll_clkin;
@@ -277,20 +176,14 @@
 		pll_clkin = snd_soc_params_to_bclk(params);
 		pll_clkin += tas2552->tdm_delay;
 	}
->>>>>>> c99d49a8
 
 	pll_enable = snd_soc_read(codec, TAS2552_CFG_2) & TAS2552_PLL_ENABLE;
 	snd_soc_update_bits(codec, TAS2552_CFG_2, TAS2552_PLL_ENABLE, 0);
 
-<<<<<<< HEAD
-	if (tas2552->pll_clkin == TAS2552_245MHZ_CLK ||
-	    tas2552->pll_clkin == TAS2552_225MHZ_CLK) {
-=======
 	if (pll_clkin == pll_clk)
 		bypass_pll = true;
 
 	if (bypass_pll) {
->>>>>>> c99d49a8
 		/* By pass the PLL configuration */
 		snd_soc_update_bits(codec, TAS2552_PLL_CTRL_2,
 				    TAS2552_PLL_BYPASS, TAS2552_PLL_BYPASS);
@@ -325,13 +218,8 @@
 			goto recalc;
 		}
 
-<<<<<<< HEAD
-		j = (pll_clk * 2 * (1 << p)) / tas2552->pll_clkin;
-		d = (pll_clk * 2 * (1 << p)) % tas2552->pll_clkin;
-=======
 		snd_soc_update_bits(codec, TAS2552_CFG_1, TAS2552_PLL_SRC_MASK,
 				    pll_sel);
->>>>>>> c99d49a8
 
 		snd_soc_update_bits(codec, TAS2552_PLL_CTRL_1,
 				    TAS2552_PLL_J_MASK, j);
@@ -458,28 +346,6 @@
 	return 0;
 }
 
-#define TAS2552_DAI_FMT_MASK	(TAS2552_BCLKDIR | \
-				 TAS2552_WCLKDIR | \
-				 TAS2552_DATAFORMAT_MASK)
-static int tas2552_prepare(struct snd_pcm_substream *substream,
-			   struct snd_soc_dai *dai)
-{
-	struct snd_soc_codec *codec = dai->codec;
-	struct tas2552_data *tas2552 = snd_soc_codec_get_drvdata(codec);
-	int delay = 0;
-
-	/* TDM slot selection only valid in DSP_A/_B mode */
-	if (tas2552->dai_fmt == SND_SOC_DAIFMT_DSP_A)
-		delay += (tas2552->tdm_delay + 1);
-	else if (tas2552->dai_fmt == SND_SOC_DAIFMT_DSP_B)
-		delay += tas2552->tdm_delay;
-
-	/* Configure data delay */
-	snd_soc_write(codec, TAS2552_SER_CTRL_2, delay);
-
-	return 0;
-}
-
 static int tas2552_set_dai_fmt(struct snd_soc_dai *dai, unsigned int fmt)
 {
 	struct snd_soc_codec *codec = dai->codec;
@@ -538,10 +404,6 @@
 
 	switch (clk_id) {
 	case TAS2552_PLL_CLKIN_MCLK:
-<<<<<<< HEAD
-	case TAS2552_PLL_CLKIN_BCLK:
-	case TAS2552_PLL_CLKIN_IVCLKIN:
-=======
 	case TAS2552_PLL_CLKIN_IVCLKIN:
 		if (freq < 512000 || freq > 24576000) {
 			/* out of range PLL_CLKIN, fall back to use BCLK */
@@ -552,15 +414,11 @@
 		}
 		/* fall through */
 	case TAS2552_PLL_CLKIN_BCLK:
->>>>>>> c99d49a8
 	case TAS2552_PLL_CLKIN_1_8_FIXED:
 		mask = TAS2552_PLL_SRC_MASK;
 		val = (clk_id << 3) & mask; /* bit 4:5 in the register */
 		reg = TAS2552_CFG_1;
-<<<<<<< HEAD
-=======
 		tas2552->pll_clk_id = clk_id;
->>>>>>> c99d49a8
 		tas2552->pll_clkin = freq;
 		break;
 	case TAS2552_PDM_CLK_PLL:
@@ -570,17 +428,13 @@
 		mask = TAS2552_PDM_CLK_SEL_MASK;
 		val = (clk_id >> 1) & mask; /* bit 0:1 in the register */
 		reg = TAS2552_PDM_CFG;
-<<<<<<< HEAD
-=======
 		tas2552->pdm_clk_id = clk_id;
->>>>>>> c99d49a8
 		tas2552->pdm_clk = freq;
 		break;
 	default:
 		dev_err(codec->dev, "Invalid clk id: %d\n", clk_id);
 		return -EINVAL;
 	}
-<<<<<<< HEAD
 
 	snd_soc_update_bits(codec, reg, mask, val);
 
@@ -609,36 +463,6 @@
 
 	tas2552->tdm_delay = lsb * slot_width;
 
-=======
-
-	snd_soc_update_bits(codec, reg, mask, val);
-
-	return 0;
-}
-
-static int tas2552_set_dai_tdm_slot(struct snd_soc_dai *dai,
-				    unsigned int tx_mask, unsigned int rx_mask,
-				    int slots, int slot_width)
-{
-	struct snd_soc_codec *codec = dai->codec;
-	struct tas2552_data *tas2552 = snd_soc_codec_get_drvdata(codec);
-	unsigned int lsb;
-
-	if (unlikely(!tx_mask)) {
-		dev_err(codec->dev, "tx masks need to be non 0\n");
-		return -EINVAL;
-	}
-
-	/* TDM based on DSP mode requires slots to be adjacent */
-	lsb = __ffs(tx_mask);
-	if ((lsb + 1) != __fls(tx_mask)) {
-		dev_err(codec->dev, "Invalid mask, slots must be adjacent\n");
-		return -EINVAL;
-	}
-
-	tas2552->tdm_delay = lsb * slot_width;
-
->>>>>>> c99d49a8
 	/* DOUT in high-impedance on inactive bit clocks */
 	snd_soc_update_bits(codec, TAS2552_DOUT,
 			    TAS2552_SDOUT_TRISTATE, TAS2552_SDOUT_TRISTATE);
@@ -729,11 +553,6 @@
  */
 static DECLARE_TLV_DB_SCALE(dac_tlv, -7, 100, 0);
 
-<<<<<<< HEAD
-static const struct snd_kcontrol_new tas2552_snd_controls[] = {
-	SOC_SINGLE_TLV("Speaker Driver Playback Volume",
-			 TAS2552_PGA_GAIN, 0, 0x1f, 0, dac_tlv),
-=======
 static const char * const tas2552_din_source_select[] = {
 	"Muted",
 	"Left",
@@ -748,7 +567,6 @@
 	SOC_SINGLE_TLV("Speaker Driver Playback Volume",
 			 TAS2552_PGA_GAIN, 0, 0x1f, 0, dac_tlv),
 	SOC_ENUM("DIN source", tas2552_din_source_enum),
->>>>>>> c99d49a8
 };
 
 static int tas2552_codec_probe(struct snd_soc_codec *codec)
@@ -780,15 +598,6 @@
 	snd_soc_update_bits(codec, TAS2552_CFG_1, TAS2552_MUTE, TAS2552_MUTE);
 	snd_soc_write(codec, TAS2552_CFG_3, TAS2552_I2S_OUT_SEL |
 					    TAS2552_DIN_SRC_SEL_AVG_L_R);
-<<<<<<< HEAD
-	snd_soc_write(codec, TAS2552_DOUT, TAS2552_PDM_DATA_I);
-	snd_soc_write(codec, TAS2552_OUTPUT_DATA, TAS2552_PDM_DATA_V_I | 0x8);
-	snd_soc_write(codec, TAS2552_BOOST_PT_CTRL, TAS2552_APT_DELAY_200 |
-				TAS2552_APT_THRESH_2_1_7);
-
-	snd_soc_write(codec, TAS2552_CFG_2, TAS2552_BOOST_EN |
-				  TAS2552_APT_EN | TAS2552_LIM_EN);
-=======
 	snd_soc_write(codec, TAS2552_OUTPUT_DATA,
 		      TAS2552_PDM_DATA_SEL_V_I |
 		      TAS2552_R_DATA_OUT(TAS2552_DATA_OUT_V_DATA));
@@ -797,7 +606,6 @@
 
 	snd_soc_write(codec, TAS2552_CFG_2, TAS2552_BOOST_EN | TAS2552_APT_EN |
 					    TAS2552_LIM_EN);
->>>>>>> c99d49a8
 
 	return 0;
 
@@ -895,20 +703,10 @@
 	if (data == NULL)
 		return -ENOMEM;
 
-<<<<<<< HEAD
-	data->enable_gpio = devm_gpiod_get(dev, "enable", GPIOD_OUT_LOW);
-	if (IS_ERR(data->enable_gpio)) {
-		if (PTR_ERR(data->enable_gpio) == -EPROBE_DEFER)
-			return -EPROBE_DEFER;
-
-		data->enable_gpio = NULL;;
-	}
-=======
 	data->enable_gpio = devm_gpiod_get_optional(dev, "enable",
 						    GPIOD_OUT_LOW);
 	if (IS_ERR(data->enable_gpio))
 		return PTR_ERR(data->enable_gpio);
->>>>>>> c99d49a8
 
 	data->tas2552_client = client;
 	data->regmap = devm_regmap_init_i2c(client, &tas2552_regmap_config);
