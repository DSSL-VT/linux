/*
 * core.c  --  Voltage/Current Regulator framework.
 *
 * Copyright 2007, 2008 Wolfson Microelectronics PLC.
 * Copyright 2008 SlimLogic Ltd.
 *
 * Author: Liam Girdwood <lrg@slimlogic.co.uk>
 *
 *  This program is free software; you can redistribute  it and/or modify it
 *  under  the terms of  the GNU General  Public License as published by the
 *  Free Software Foundation;  either version 2 of the  License, or (at your
 *  option) any later version.
 *
 */

#include <linux/kernel.h>
#include <linux/init.h>
#include <linux/debugfs.h>
#include <linux/device.h>
#include <linux/slab.h>
#include <linux/async.h>
#include <linux/err.h>
#include <linux/mutex.h>
#include <linux/suspend.h>
#include <linux/delay.h>
#include <linux/gpio.h>
#include <linux/of.h>
#include <linux/regmap.h>
#include <linux/regulator/of_regulator.h>
#include <linux/regulator/consumer.h>
#include <linux/regulator/driver.h>
#include <linux/regulator/machine.h>
#include <linux/module.h>

#define CREATE_TRACE_POINTS
#include <trace/events/regulator.h>

#include "dummy.h"

#define rdev_crit(rdev, fmt, ...)					\
	pr_crit("%s: " fmt, rdev_get_name(rdev), ##__VA_ARGS__)
#define rdev_err(rdev, fmt, ...)					\
	pr_err("%s: " fmt, rdev_get_name(rdev), ##__VA_ARGS__)
#define rdev_warn(rdev, fmt, ...)					\
	pr_warn("%s: " fmt, rdev_get_name(rdev), ##__VA_ARGS__)
#define rdev_info(rdev, fmt, ...)					\
	pr_info("%s: " fmt, rdev_get_name(rdev), ##__VA_ARGS__)
#define rdev_dbg(rdev, fmt, ...)					\
	pr_debug("%s: " fmt, rdev_get_name(rdev), ##__VA_ARGS__)

static DEFINE_MUTEX(regulator_list_mutex);
static LIST_HEAD(regulator_list);
static LIST_HEAD(regulator_map_list);
static bool has_full_constraints;
static bool board_wants_dummy_regulator;

static struct dentry *debugfs_root;

/*
 * struct regulator_map
 *
 * Used to provide symbolic supply names to devices.
 */
struct regulator_map {
	struct list_head list;
	const char *dev_name;   /* The dev_name() for the consumer */
	const char *supply;
	struct regulator_dev *regulator;
};

/*
 * struct regulator
 *
 * One for each consumer device.
 */
struct regulator {
	struct device *dev;
	struct list_head list;
	unsigned int always_on:1;
	int uA_load;
	int min_uV;
	int max_uV;
	char *supply_name;
	struct device_attribute dev_attr;
	struct regulator_dev *rdev;
	struct dentry *debugfs;
};

static int _regulator_is_enabled(struct regulator_dev *rdev);
static int _regulator_disable(struct regulator_dev *rdev);
static int _regulator_get_voltage(struct regulator_dev *rdev);
static int _regulator_get_current_limit(struct regulator_dev *rdev);
static unsigned int _regulator_get_mode(struct regulator_dev *rdev);
static void _notifier_call_chain(struct regulator_dev *rdev,
				  unsigned long event, void *data);
static int _regulator_do_set_voltage(struct regulator_dev *rdev,
				     int min_uV, int max_uV);
static struct regulator *create_regulator(struct regulator_dev *rdev,
					  struct device *dev,
					  const char *supply_name);

static const char *rdev_get_name(struct regulator_dev *rdev)
{
	if (rdev->constraints && rdev->constraints->name)
		return rdev->constraints->name;
	else if (rdev->desc->name)
		return rdev->desc->name;
	else
		return "";
}

/**
 * of_get_regulator - get a regulator device node based on supply name
 * @dev: Device pointer for the consumer (of regulator) device
 * @supply: regulator supply name
 *
 * Extract the regulator device node corresponding to the supply name.
 * retruns the device node corresponding to the regulator if found, else
 * returns NULL.
 */
static struct device_node *of_get_regulator(struct device *dev, const char *supply)
{
	struct device_node *regnode = NULL;
	char prop_name[32]; /* 32 is max size of property name */

	dev_dbg(dev, "Looking up %s-supply from device tree\n", supply);

	snprintf(prop_name, 32, "%s-supply", supply);
	regnode = of_parse_phandle(dev->of_node, prop_name, 0);

	if (!regnode) {
		dev_dbg(dev, "Looking up %s property in node %s failed",
				prop_name, dev->of_node->full_name);
		return NULL;
	}
	return regnode;
}

static int _regulator_can_change_status(struct regulator_dev *rdev)
{
	if (!rdev->constraints)
		return 0;

	if (rdev->constraints->valid_ops_mask & REGULATOR_CHANGE_STATUS)
		return 1;
	else
		return 0;
}

/* Platform voltage constraint check */
static int regulator_check_voltage(struct regulator_dev *rdev,
				   int *min_uV, int *max_uV)
{
	BUG_ON(*min_uV > *max_uV);

	if (!rdev->constraints) {
		rdev_err(rdev, "no constraints\n");
		return -ENODEV;
	}
	if (!(rdev->constraints->valid_ops_mask & REGULATOR_CHANGE_VOLTAGE)) {
		rdev_err(rdev, "operation not allowed\n");
		return -EPERM;
	}

	if (*max_uV > rdev->constraints->max_uV)
		*max_uV = rdev->constraints->max_uV;
	if (*min_uV < rdev->constraints->min_uV)
		*min_uV = rdev->constraints->min_uV;

	if (*min_uV > *max_uV) {
		rdev_err(rdev, "unsupportable voltage range: %d-%duV\n",
			 *min_uV, *max_uV);
		return -EINVAL;
	}

	return 0;
}

/* Make sure we select a voltage that suits the needs of all
 * regulator consumers
 */
static int regulator_check_consumers(struct regulator_dev *rdev,
				     int *min_uV, int *max_uV)
{
	struct regulator *regulator;

	list_for_each_entry(regulator, &rdev->consumer_list, list) {
		/*
		 * Assume consumers that didn't say anything are OK
		 * with anything in the constraint range.
		 */
		if (!regulator->min_uV && !regulator->max_uV)
			continue;

		if (*max_uV > regulator->max_uV)
			*max_uV = regulator->max_uV;
		if (*min_uV < regulator->min_uV)
			*min_uV = regulator->min_uV;
	}

	if (*min_uV > *max_uV)
		return -EINVAL;

	return 0;
}

/* current constraint check */
static int regulator_check_current_limit(struct regulator_dev *rdev,
					int *min_uA, int *max_uA)
{
	BUG_ON(*min_uA > *max_uA);

	if (!rdev->constraints) {
		rdev_err(rdev, "no constraints\n");
		return -ENODEV;
	}
	if (!(rdev->constraints->valid_ops_mask & REGULATOR_CHANGE_CURRENT)) {
		rdev_err(rdev, "operation not allowed\n");
		return -EPERM;
	}

	if (*max_uA > rdev->constraints->max_uA)
		*max_uA = rdev->constraints->max_uA;
	if (*min_uA < rdev->constraints->min_uA)
		*min_uA = rdev->constraints->min_uA;

	if (*min_uA > *max_uA) {
		rdev_err(rdev, "unsupportable current range: %d-%duA\n",
			 *min_uA, *max_uA);
		return -EINVAL;
	}

	return 0;
}

/* operating mode constraint check */
static int regulator_mode_constrain(struct regulator_dev *rdev, int *mode)
{
	switch (*mode) {
	case REGULATOR_MODE_FAST:
	case REGULATOR_MODE_NORMAL:
	case REGULATOR_MODE_IDLE:
	case REGULATOR_MODE_STANDBY:
		break;
	default:
		rdev_err(rdev, "invalid mode %x specified\n", *mode);
		return -EINVAL;
	}

	if (!rdev->constraints) {
		rdev_err(rdev, "no constraints\n");
		return -ENODEV;
	}
	if (!(rdev->constraints->valid_ops_mask & REGULATOR_CHANGE_MODE)) {
		rdev_err(rdev, "operation not allowed\n");
		return -EPERM;
	}

	/* The modes are bitmasks, the most power hungry modes having
	 * the lowest values. If the requested mode isn't supported
	 * try higher modes. */
	while (*mode) {
		if (rdev->constraints->valid_modes_mask & *mode)
			return 0;
		*mode /= 2;
	}

	return -EINVAL;
}

/* dynamic regulator mode switching constraint check */
static int regulator_check_drms(struct regulator_dev *rdev)
{
	if (!rdev->constraints) {
		rdev_err(rdev, "no constraints\n");
		return -ENODEV;
	}
	if (!(rdev->constraints->valid_ops_mask & REGULATOR_CHANGE_DRMS)) {
		rdev_err(rdev, "operation not allowed\n");
		return -EPERM;
	}
	return 0;
}

static ssize_t regulator_uV_show(struct device *dev,
				struct device_attribute *attr, char *buf)
{
	struct regulator_dev *rdev = dev_get_drvdata(dev);
	ssize_t ret;

	mutex_lock(&rdev->mutex);
	ret = sprintf(buf, "%d\n", _regulator_get_voltage(rdev));
	mutex_unlock(&rdev->mutex);

	return ret;
}
static DEVICE_ATTR(microvolts, 0444, regulator_uV_show, NULL);

static ssize_t regulator_uA_show(struct device *dev,
				struct device_attribute *attr, char *buf)
{
	struct regulator_dev *rdev = dev_get_drvdata(dev);

	return sprintf(buf, "%d\n", _regulator_get_current_limit(rdev));
}
static DEVICE_ATTR(microamps, 0444, regulator_uA_show, NULL);

static ssize_t regulator_name_show(struct device *dev,
			     struct device_attribute *attr, char *buf)
{
	struct regulator_dev *rdev = dev_get_drvdata(dev);

	return sprintf(buf, "%s\n", rdev_get_name(rdev));
}

static ssize_t regulator_print_opmode(char *buf, int mode)
{
	switch (mode) {
	case REGULATOR_MODE_FAST:
		return sprintf(buf, "fast\n");
	case REGULATOR_MODE_NORMAL:
		return sprintf(buf, "normal\n");
	case REGULATOR_MODE_IDLE:
		return sprintf(buf, "idle\n");
	case REGULATOR_MODE_STANDBY:
		return sprintf(buf, "standby\n");
	}
	return sprintf(buf, "unknown\n");
}

static ssize_t regulator_opmode_show(struct device *dev,
				    struct device_attribute *attr, char *buf)
{
	struct regulator_dev *rdev = dev_get_drvdata(dev);

	return regulator_print_opmode(buf, _regulator_get_mode(rdev));
}
static DEVICE_ATTR(opmode, 0444, regulator_opmode_show, NULL);

static ssize_t regulator_print_state(char *buf, int state)
{
	if (state > 0)
		return sprintf(buf, "enabled\n");
	else if (state == 0)
		return sprintf(buf, "disabled\n");
	else
		return sprintf(buf, "unknown\n");
}

static ssize_t regulator_state_show(struct device *dev,
				   struct device_attribute *attr, char *buf)
{
	struct regulator_dev *rdev = dev_get_drvdata(dev);
	ssize_t ret;

	mutex_lock(&rdev->mutex);
	ret = regulator_print_state(buf, _regulator_is_enabled(rdev));
	mutex_unlock(&rdev->mutex);

	return ret;
}
static DEVICE_ATTR(state, 0444, regulator_state_show, NULL);

static ssize_t regulator_status_show(struct device *dev,
				   struct device_attribute *attr, char *buf)
{
	struct regulator_dev *rdev = dev_get_drvdata(dev);
	int status;
	char *label;

	status = rdev->desc->ops->get_status(rdev);
	if (status < 0)
		return status;

	switch (status) {
	case REGULATOR_STATUS_OFF:
		label = "off";
		break;
	case REGULATOR_STATUS_ON:
		label = "on";
		break;
	case REGULATOR_STATUS_ERROR:
		label = "error";
		break;
	case REGULATOR_STATUS_FAST:
		label = "fast";
		break;
	case REGULATOR_STATUS_NORMAL:
		label = "normal";
		break;
	case REGULATOR_STATUS_IDLE:
		label = "idle";
		break;
	case REGULATOR_STATUS_STANDBY:
		label = "standby";
		break;
	case REGULATOR_STATUS_UNDEFINED:
		label = "undefined";
		break;
	default:
		return -ERANGE;
	}

	return sprintf(buf, "%s\n", label);
}
static DEVICE_ATTR(status, 0444, regulator_status_show, NULL);

static ssize_t regulator_min_uA_show(struct device *dev,
				    struct device_attribute *attr, char *buf)
{
	struct regulator_dev *rdev = dev_get_drvdata(dev);

	if (!rdev->constraints)
		return sprintf(buf, "constraint not defined\n");

	return sprintf(buf, "%d\n", rdev->constraints->min_uA);
}
static DEVICE_ATTR(min_microamps, 0444, regulator_min_uA_show, NULL);

static ssize_t regulator_max_uA_show(struct device *dev,
				    struct device_attribute *attr, char *buf)
{
	struct regulator_dev *rdev = dev_get_drvdata(dev);

	if (!rdev->constraints)
		return sprintf(buf, "constraint not defined\n");

	return sprintf(buf, "%d\n", rdev->constraints->max_uA);
}
static DEVICE_ATTR(max_microamps, 0444, regulator_max_uA_show, NULL);

static ssize_t regulator_min_uV_show(struct device *dev,
				    struct device_attribute *attr, char *buf)
{
	struct regulator_dev *rdev = dev_get_drvdata(dev);

	if (!rdev->constraints)
		return sprintf(buf, "constraint not defined\n");

	return sprintf(buf, "%d\n", rdev->constraints->min_uV);
}
static DEVICE_ATTR(min_microvolts, 0444, regulator_min_uV_show, NULL);

static ssize_t regulator_max_uV_show(struct device *dev,
				    struct device_attribute *attr, char *buf)
{
	struct regulator_dev *rdev = dev_get_drvdata(dev);

	if (!rdev->constraints)
		return sprintf(buf, "constraint not defined\n");

	return sprintf(buf, "%d\n", rdev->constraints->max_uV);
}
static DEVICE_ATTR(max_microvolts, 0444, regulator_max_uV_show, NULL);

static ssize_t regulator_total_uA_show(struct device *dev,
				      struct device_attribute *attr, char *buf)
{
	struct regulator_dev *rdev = dev_get_drvdata(dev);
	struct regulator *regulator;
	int uA = 0;

	mutex_lock(&rdev->mutex);
	list_for_each_entry(regulator, &rdev->consumer_list, list)
		uA += regulator->uA_load;
	mutex_unlock(&rdev->mutex);
	return sprintf(buf, "%d\n", uA);
}
static DEVICE_ATTR(requested_microamps, 0444, regulator_total_uA_show, NULL);

static ssize_t regulator_num_users_show(struct device *dev,
				      struct device_attribute *attr, char *buf)
{
	struct regulator_dev *rdev = dev_get_drvdata(dev);
	return sprintf(buf, "%d\n", rdev->use_count);
}

static ssize_t regulator_type_show(struct device *dev,
				  struct device_attribute *attr, char *buf)
{
	struct regulator_dev *rdev = dev_get_drvdata(dev);

	switch (rdev->desc->type) {
	case REGULATOR_VOLTAGE:
		return sprintf(buf, "voltage\n");
	case REGULATOR_CURRENT:
		return sprintf(buf, "current\n");
	}
	return sprintf(buf, "unknown\n");
}

static ssize_t regulator_suspend_mem_uV_show(struct device *dev,
				struct device_attribute *attr, char *buf)
{
	struct regulator_dev *rdev = dev_get_drvdata(dev);

	return sprintf(buf, "%d\n", rdev->constraints->state_mem.uV);
}
static DEVICE_ATTR(suspend_mem_microvolts, 0444,
		regulator_suspend_mem_uV_show, NULL);

static ssize_t regulator_suspend_disk_uV_show(struct device *dev,
				struct device_attribute *attr, char *buf)
{
	struct regulator_dev *rdev = dev_get_drvdata(dev);

	return sprintf(buf, "%d\n", rdev->constraints->state_disk.uV);
}
static DEVICE_ATTR(suspend_disk_microvolts, 0444,
		regulator_suspend_disk_uV_show, NULL);

static ssize_t regulator_suspend_standby_uV_show(struct device *dev,
				struct device_attribute *attr, char *buf)
{
	struct regulator_dev *rdev = dev_get_drvdata(dev);

	return sprintf(buf, "%d\n", rdev->constraints->state_standby.uV);
}
static DEVICE_ATTR(suspend_standby_microvolts, 0444,
		regulator_suspend_standby_uV_show, NULL);

static ssize_t regulator_suspend_mem_mode_show(struct device *dev,
				struct device_attribute *attr, char *buf)
{
	struct regulator_dev *rdev = dev_get_drvdata(dev);

	return regulator_print_opmode(buf,
		rdev->constraints->state_mem.mode);
}
static DEVICE_ATTR(suspend_mem_mode, 0444,
		regulator_suspend_mem_mode_show, NULL);

static ssize_t regulator_suspend_disk_mode_show(struct device *dev,
				struct device_attribute *attr, char *buf)
{
	struct regulator_dev *rdev = dev_get_drvdata(dev);

	return regulator_print_opmode(buf,
		rdev->constraints->state_disk.mode);
}
static DEVICE_ATTR(suspend_disk_mode, 0444,
		regulator_suspend_disk_mode_show, NULL);

static ssize_t regulator_suspend_standby_mode_show(struct device *dev,
				struct device_attribute *attr, char *buf)
{
	struct regulator_dev *rdev = dev_get_drvdata(dev);

	return regulator_print_opmode(buf,
		rdev->constraints->state_standby.mode);
}
static DEVICE_ATTR(suspend_standby_mode, 0444,
		regulator_suspend_standby_mode_show, NULL);

static ssize_t regulator_suspend_mem_state_show(struct device *dev,
				   struct device_attribute *attr, char *buf)
{
	struct regulator_dev *rdev = dev_get_drvdata(dev);

	return regulator_print_state(buf,
			rdev->constraints->state_mem.enabled);
}
static DEVICE_ATTR(suspend_mem_state, 0444,
		regulator_suspend_mem_state_show, NULL);

static ssize_t regulator_suspend_disk_state_show(struct device *dev,
				   struct device_attribute *attr, char *buf)
{
	struct regulator_dev *rdev = dev_get_drvdata(dev);

	return regulator_print_state(buf,
			rdev->constraints->state_disk.enabled);
}
static DEVICE_ATTR(suspend_disk_state, 0444,
		regulator_suspend_disk_state_show, NULL);

static ssize_t regulator_suspend_standby_state_show(struct device *dev,
				   struct device_attribute *attr, char *buf)
{
	struct regulator_dev *rdev = dev_get_drvdata(dev);

	return regulator_print_state(buf,
			rdev->constraints->state_standby.enabled);
}
static DEVICE_ATTR(suspend_standby_state, 0444,
		regulator_suspend_standby_state_show, NULL);


/*
 * These are the only attributes are present for all regulators.
 * Other attributes are a function of regulator functionality.
 */
static struct device_attribute regulator_dev_attrs[] = {
	__ATTR(name, 0444, regulator_name_show, NULL),
	__ATTR(num_users, 0444, regulator_num_users_show, NULL),
	__ATTR(type, 0444, regulator_type_show, NULL),
	__ATTR_NULL,
};

static void regulator_dev_release(struct device *dev)
{
	struct regulator_dev *rdev = dev_get_drvdata(dev);
	kfree(rdev);
}

static struct class regulator_class = {
	.name = "regulator",
	.dev_release = regulator_dev_release,
	.dev_attrs = regulator_dev_attrs,
};

/* Calculate the new optimum regulator operating mode based on the new total
 * consumer load. All locks held by caller */
static void drms_uA_update(struct regulator_dev *rdev)
{
	struct regulator *sibling;
	int current_uA = 0, output_uV, input_uV, err;
	unsigned int mode;

	err = regulator_check_drms(rdev);
	if (err < 0 || !rdev->desc->ops->get_optimum_mode ||
	    (!rdev->desc->ops->get_voltage &&
	     !rdev->desc->ops->get_voltage_sel) ||
	    !rdev->desc->ops->set_mode)
		return;

	/* get output voltage */
	output_uV = _regulator_get_voltage(rdev);
	if (output_uV <= 0)
		return;

	/* get input voltage */
	input_uV = 0;
	if (rdev->supply)
		input_uV = regulator_get_voltage(rdev->supply);
	if (input_uV <= 0)
		input_uV = rdev->constraints->input_uV;
	if (input_uV <= 0)
		return;

	/* calc total requested load */
	list_for_each_entry(sibling, &rdev->consumer_list, list)
		current_uA += sibling->uA_load;

	/* now get the optimum mode for our new total regulator load */
	mode = rdev->desc->ops->get_optimum_mode(rdev, input_uV,
						  output_uV, current_uA);

	/* check the new mode is allowed */
	err = regulator_mode_constrain(rdev, &mode);
	if (err == 0)
		rdev->desc->ops->set_mode(rdev, mode);
}

static int suspend_set_state(struct regulator_dev *rdev,
	struct regulator_state *rstate)
{
	int ret = 0;

	/* If we have no suspend mode configration don't set anything;
	 * only warn if the driver implements set_suspend_voltage or
	 * set_suspend_mode callback.
	 */
	if (!rstate->enabled && !rstate->disabled) {
		if (rdev->desc->ops->set_suspend_voltage ||
		    rdev->desc->ops->set_suspend_mode)
			rdev_warn(rdev, "No configuration\n");
		return 0;
	}

	if (rstate->enabled && rstate->disabled) {
		rdev_err(rdev, "invalid configuration\n");
		return -EINVAL;
	}

	if (rstate->enabled && rdev->desc->ops->set_suspend_enable)
		ret = rdev->desc->ops->set_suspend_enable(rdev);
	else if (rstate->disabled && rdev->desc->ops->set_suspend_disable)
		ret = rdev->desc->ops->set_suspend_disable(rdev);
	else /* OK if set_suspend_enable or set_suspend_disable is NULL */
		ret = 0;

	if (ret < 0) {
		rdev_err(rdev, "failed to enabled/disable\n");
		return ret;
	}

	if (rdev->desc->ops->set_suspend_voltage && rstate->uV > 0) {
		ret = rdev->desc->ops->set_suspend_voltage(rdev, rstate->uV);
		if (ret < 0) {
			rdev_err(rdev, "failed to set voltage\n");
			return ret;
		}
	}

	if (rdev->desc->ops->set_suspend_mode && rstate->mode > 0) {
		ret = rdev->desc->ops->set_suspend_mode(rdev, rstate->mode);
		if (ret < 0) {
			rdev_err(rdev, "failed to set mode\n");
			return ret;
		}
	}
	return ret;
}

/* locks held by caller */
static int suspend_prepare(struct regulator_dev *rdev, suspend_state_t state)
{
	if (!rdev->constraints)
		return -EINVAL;

	switch (state) {
	case PM_SUSPEND_STANDBY:
		return suspend_set_state(rdev,
			&rdev->constraints->state_standby);
	case PM_SUSPEND_MEM:
		return suspend_set_state(rdev,
			&rdev->constraints->state_mem);
	case PM_SUSPEND_MAX:
		return suspend_set_state(rdev,
			&rdev->constraints->state_disk);
	default:
		return -EINVAL;
	}
}

static void print_constraints(struct regulator_dev *rdev)
{
	struct regulation_constraints *constraints = rdev->constraints;
	char buf[80] = "";
	int count = 0;
	int ret;

	if (constraints->min_uV && constraints->max_uV) {
		if (constraints->min_uV == constraints->max_uV)
			count += sprintf(buf + count, "%d mV ",
					 constraints->min_uV / 1000);
		else
			count += sprintf(buf + count, "%d <--> %d mV ",
					 constraints->min_uV / 1000,
					 constraints->max_uV / 1000);
	}

	if (!constraints->min_uV ||
	    constraints->min_uV != constraints->max_uV) {
		ret = _regulator_get_voltage(rdev);
		if (ret > 0)
			count += sprintf(buf + count, "at %d mV ", ret / 1000);
	}

	if (constraints->uV_offset)
		count += sprintf(buf, "%dmV offset ",
				 constraints->uV_offset / 1000);

	if (constraints->min_uA && constraints->max_uA) {
		if (constraints->min_uA == constraints->max_uA)
			count += sprintf(buf + count, "%d mA ",
					 constraints->min_uA / 1000);
		else
			count += sprintf(buf + count, "%d <--> %d mA ",
					 constraints->min_uA / 1000,
					 constraints->max_uA / 1000);
	}

	if (!constraints->min_uA ||
	    constraints->min_uA != constraints->max_uA) {
		ret = _regulator_get_current_limit(rdev);
		if (ret > 0)
			count += sprintf(buf + count, "at %d mA ", ret / 1000);
	}

	if (constraints->valid_modes_mask & REGULATOR_MODE_FAST)
		count += sprintf(buf + count, "fast ");
	if (constraints->valid_modes_mask & REGULATOR_MODE_NORMAL)
		count += sprintf(buf + count, "normal ");
	if (constraints->valid_modes_mask & REGULATOR_MODE_IDLE)
		count += sprintf(buf + count, "idle ");
	if (constraints->valid_modes_mask & REGULATOR_MODE_STANDBY)
		count += sprintf(buf + count, "standby");

	rdev_info(rdev, "%s\n", buf);

	if ((constraints->min_uV != constraints->max_uV) &&
	    !(constraints->valid_ops_mask & REGULATOR_CHANGE_VOLTAGE))
		rdev_warn(rdev,
			  "Voltage range but no REGULATOR_CHANGE_VOLTAGE\n");
}

static int machine_constraints_voltage(struct regulator_dev *rdev,
	struct regulation_constraints *constraints)
{
	struct regulator_ops *ops = rdev->desc->ops;
	int ret;

	/* do we need to apply the constraint voltage */
	if (rdev->constraints->apply_uV &&
	    rdev->constraints->min_uV == rdev->constraints->max_uV) {
		ret = _regulator_do_set_voltage(rdev,
						rdev->constraints->min_uV,
						rdev->constraints->max_uV);
		if (ret < 0) {
			rdev_err(rdev, "failed to apply %duV constraint\n",
				 rdev->constraints->min_uV);
			return ret;
		}
	}

	/* constrain machine-level voltage specs to fit
	 * the actual range supported by this regulator.
	 */
	if (ops->list_voltage && rdev->desc->n_voltages) {
		int	count = rdev->desc->n_voltages;
		int	i;
		int	min_uV = INT_MAX;
		int	max_uV = INT_MIN;
		int	cmin = constraints->min_uV;
		int	cmax = constraints->max_uV;

		/* it's safe to autoconfigure fixed-voltage supplies
		   and the constraints are used by list_voltage. */
		if (count == 1 && !cmin) {
			cmin = 1;
			cmax = INT_MAX;
			constraints->min_uV = cmin;
			constraints->max_uV = cmax;
		}

		/* voltage constraints are optional */
		if ((cmin == 0) && (cmax == 0))
			return 0;

		/* else require explicit machine-level constraints */
		if (cmin <= 0 || cmax <= 0 || cmax < cmin) {
			rdev_err(rdev, "invalid voltage constraints\n");
			return -EINVAL;
		}

		/* initial: [cmin..cmax] valid, [min_uV..max_uV] not */
		for (i = 0; i < count; i++) {
			int	value;

			value = ops->list_voltage(rdev, i);
			if (value <= 0)
				continue;

			/* maybe adjust [min_uV..max_uV] */
			if (value >= cmin && value < min_uV)
				min_uV = value;
			if (value <= cmax && value > max_uV)
				max_uV = value;
		}

		/* final: [min_uV..max_uV] valid iff constraints valid */
		if (max_uV < min_uV) {
			rdev_err(rdev, "unsupportable voltage constraints\n");
			return -EINVAL;
		}

		/* use regulator's subset of machine constraints */
		if (constraints->min_uV < min_uV) {
			rdev_dbg(rdev, "override min_uV, %d -> %d\n",
				 constraints->min_uV, min_uV);
			constraints->min_uV = min_uV;
		}
		if (constraints->max_uV > max_uV) {
			rdev_dbg(rdev, "override max_uV, %d -> %d\n",
				 constraints->max_uV, max_uV);
			constraints->max_uV = max_uV;
		}
	}

	return 0;
}

/**
 * set_machine_constraints - sets regulator constraints
 * @rdev: regulator source
 * @constraints: constraints to apply
 *
 * Allows platform initialisation code to define and constrain
 * regulator circuits e.g. valid voltage/current ranges, etc.  NOTE:
 * Constraints *must* be set by platform code in order for some
 * regulator operations to proceed i.e. set_voltage, set_current_limit,
 * set_mode.
 */
static int set_machine_constraints(struct regulator_dev *rdev,
	const struct regulation_constraints *constraints)
{
	int ret = 0;
	struct regulator_ops *ops = rdev->desc->ops;

	if (constraints)
		rdev->constraints = kmemdup(constraints, sizeof(*constraints),
					    GFP_KERNEL);
	else
		rdev->constraints = kzalloc(sizeof(*constraints),
					    GFP_KERNEL);
	if (!rdev->constraints)
		return -ENOMEM;

	ret = machine_constraints_voltage(rdev, rdev->constraints);
	if (ret != 0)
		goto out;

	/* do we need to setup our suspend state */
	if (rdev->constraints->initial_state) {
		ret = suspend_prepare(rdev, rdev->constraints->initial_state);
		if (ret < 0) {
			rdev_err(rdev, "failed to set suspend state\n");
			goto out;
		}
	}

	if (rdev->constraints->initial_mode) {
		if (!ops->set_mode) {
			rdev_err(rdev, "no set_mode operation\n");
			ret = -EINVAL;
			goto out;
		}

		ret = ops->set_mode(rdev, rdev->constraints->initial_mode);
		if (ret < 0) {
			rdev_err(rdev, "failed to set initial mode: %d\n", ret);
			goto out;
		}
	}

	/* If the constraints say the regulator should be on at this point
	 * and we have control then make sure it is enabled.
	 */
	if ((rdev->constraints->always_on || rdev->constraints->boot_on) &&
	    ops->enable) {
		ret = ops->enable(rdev);
		if (ret < 0) {
			rdev_err(rdev, "failed to enable\n");
			goto out;
		}
	}

	if (rdev->constraints->ramp_delay && ops->set_ramp_delay) {
		ret = ops->set_ramp_delay(rdev, rdev->constraints->ramp_delay);
		if (ret < 0) {
			rdev_err(rdev, "failed to set ramp_delay\n");
			goto out;
		}
	}

	print_constraints(rdev);
	return 0;
out:
	kfree(rdev->constraints);
	rdev->constraints = NULL;
	return ret;
}

/**
 * set_supply - set regulator supply regulator
 * @rdev: regulator name
 * @supply_rdev: supply regulator name
 *
 * Called by platform initialisation code to set the supply regulator for this
 * regulator. This ensures that a regulators supply will also be enabled by the
 * core if it's child is enabled.
 */
static int set_supply(struct regulator_dev *rdev,
		      struct regulator_dev *supply_rdev)
{
	int err;

	rdev_info(rdev, "supplied by %s\n", rdev_get_name(supply_rdev));

	rdev->supply = create_regulator(supply_rdev, &rdev->dev, "SUPPLY");
	if (rdev->supply == NULL) {
		err = -ENOMEM;
		return err;
	}

	return 0;
}

/**
 * set_consumer_device_supply - Bind a regulator to a symbolic supply
 * @rdev:         regulator source
 * @consumer_dev_name: dev_name() string for device supply applies to
 * @supply:       symbolic name for supply
 *
 * Allows platform initialisation code to map physical regulator
 * sources to symbolic names for supplies for use by devices.  Devices
 * should use these symbolic names to request regulators, avoiding the
 * need to provide board-specific regulator names as platform data.
 */
static int set_consumer_device_supply(struct regulator_dev *rdev,
				      const char *consumer_dev_name,
				      const char *supply)
{
	struct regulator_map *node;
	int has_dev;

	if (supply == NULL)
		return -EINVAL;

	if (consumer_dev_name != NULL)
		has_dev = 1;
	else
		has_dev = 0;

	list_for_each_entry(node, &regulator_map_list, list) {
		if (node->dev_name && consumer_dev_name) {
			if (strcmp(node->dev_name, consumer_dev_name) != 0)
				continue;
		} else if (node->dev_name || consumer_dev_name) {
			continue;
		}

		if (strcmp(node->supply, supply) != 0)
			continue;

		pr_debug("%s: %s/%s is '%s' supply; fail %s/%s\n",
			 consumer_dev_name,
			 dev_name(&node->regulator->dev),
			 node->regulator->desc->name,
			 supply,
			 dev_name(&rdev->dev), rdev_get_name(rdev));
		return -EBUSY;
	}

	node = kzalloc(sizeof(struct regulator_map), GFP_KERNEL);
	if (node == NULL)
		return -ENOMEM;

	node->regulator = rdev;
	node->supply = supply;

	if (has_dev) {
		node->dev_name = kstrdup(consumer_dev_name, GFP_KERNEL);
		if (node->dev_name == NULL) {
			kfree(node);
			return -ENOMEM;
		}
	}

	list_add(&node->list, &regulator_map_list);
	return 0;
}

static void unset_regulator_supplies(struct regulator_dev *rdev)
{
	struct regulator_map *node, *n;

	list_for_each_entry_safe(node, n, &regulator_map_list, list) {
		if (rdev == node->regulator) {
			list_del(&node->list);
			kfree(node->dev_name);
			kfree(node);
		}
	}
}

#define REG_STR_SIZE	64

static struct regulator *create_regulator(struct regulator_dev *rdev,
					  struct device *dev,
					  const char *supply_name)
{
	struct regulator *regulator;
	char buf[REG_STR_SIZE];
	int err, size;

	regulator = kzalloc(sizeof(*regulator), GFP_KERNEL);
	if (regulator == NULL)
		return NULL;

	mutex_lock(&rdev->mutex);
	regulator->rdev = rdev;
	list_add(&regulator->list, &rdev->consumer_list);

	if (dev) {
		regulator->dev = dev;

		/* Add a link to the device sysfs entry */
		size = scnprintf(buf, REG_STR_SIZE, "%s-%s",
				 dev->kobj.name, supply_name);
		if (size >= REG_STR_SIZE)
			goto overflow_err;

		regulator->supply_name = kstrdup(buf, GFP_KERNEL);
		if (regulator->supply_name == NULL)
			goto overflow_err;

		err = sysfs_create_link(&rdev->dev.kobj, &dev->kobj,
					buf);
		if (err) {
			rdev_warn(rdev, "could not add device link %s err %d\n",
				  dev->kobj.name, err);
			/* non-fatal */
		}
	} else {
		regulator->supply_name = kstrdup(supply_name, GFP_KERNEL);
		if (regulator->supply_name == NULL)
			goto overflow_err;
	}

	regulator->debugfs = debugfs_create_dir(regulator->supply_name,
						rdev->debugfs);
	if (!regulator->debugfs) {
		rdev_warn(rdev, "Failed to create debugfs directory\n");
	} else {
		debugfs_create_u32("uA_load", 0444, regulator->debugfs,
				   &regulator->uA_load);
		debugfs_create_u32("min_uV", 0444, regulator->debugfs,
				   &regulator->min_uV);
		debugfs_create_u32("max_uV", 0444, regulator->debugfs,
				   &regulator->max_uV);
	}

	/*
	 * Check now if the regulator is an always on regulator - if
	 * it is then we don't need to do nearly so much work for
	 * enable/disable calls.
	 */
	if (!_regulator_can_change_status(rdev) &&
	    _regulator_is_enabled(rdev))
		regulator->always_on = true;

	mutex_unlock(&rdev->mutex);
	return regulator;
overflow_err:
	list_del(&regulator->list);
	kfree(regulator);
	mutex_unlock(&rdev->mutex);
	return NULL;
}

static int _regulator_get_enable_time(struct regulator_dev *rdev)
{
	if (!rdev->desc->ops->enable_time)
		return rdev->desc->enable_time;
	return rdev->desc->ops->enable_time(rdev);
}

static struct regulator_dev *regulator_dev_lookup(struct device *dev,
						  const char *supply,
						  int *ret)
{
	struct regulator_dev *r;
	struct device_node *node;
	struct regulator_map *map;
	const char *devname = NULL;

	/* first do a dt based lookup */
	if (dev && dev->of_node) {
		node = of_get_regulator(dev, supply);
		if (node) {
			list_for_each_entry(r, &regulator_list, list)
				if (r->dev.parent &&
					node == r->dev.of_node)
					return r;
		} else {
			/*
			 * If we couldn't even get the node then it's
			 * not just that the device didn't register
			 * yet, there's no node and we'll never
			 * succeed.
			 */
			*ret = -ENODEV;
		}
	}

	/* if not found, try doing it non-dt way */
	if (dev)
		devname = dev_name(dev);

	list_for_each_entry(r, &regulator_list, list)
		if (strcmp(rdev_get_name(r), supply) == 0)
			return r;

	list_for_each_entry(map, &regulator_map_list, list) {
		/* If the mapping has a device set up it must match */
		if (map->dev_name &&
		    (!devname || strcmp(map->dev_name, devname)))
			continue;

		if (strcmp(map->supply, supply) == 0)
			return map->regulator;
	}


	return NULL;
}

/* Internal regulator request function */
static struct regulator *_regulator_get(struct device *dev, const char *id,
					int exclusive)
{
	struct regulator_dev *rdev;
	struct regulator *regulator = ERR_PTR(-EPROBE_DEFER);
	const char *devname = NULL;
	int ret;

	if (id == NULL) {
		pr_err("get() with no identifier\n");
		return regulator;
	}

	if (dev)
		devname = dev_name(dev);

	mutex_lock(&regulator_list_mutex);

	rdev = regulator_dev_lookup(dev, id, &ret);
	if (rdev)
		goto found;

	if (board_wants_dummy_regulator) {
		rdev = dummy_regulator_rdev;
		goto found;
	}

#ifdef CONFIG_REGULATOR_DUMMY
	if (!devname)
		devname = "deviceless";

	/* If the board didn't flag that it was fully constrained then
	 * substitute in a dummy regulator so consumers can continue.
	 */
	if (!has_full_constraints) {
		pr_warn("%s supply %s not found, using dummy regulator\n",
			devname, id);
		rdev = dummy_regulator_rdev;
		goto found;
	}
#endif

	mutex_unlock(&regulator_list_mutex);
	return regulator;

found:
	if (rdev->exclusive) {
		regulator = ERR_PTR(-EPERM);
		goto out;
	}

	if (exclusive && rdev->open_count) {
		regulator = ERR_PTR(-EBUSY);
		goto out;
	}

	if (!try_module_get(rdev->owner))
		goto out;

	regulator = create_regulator(rdev, dev, id);
	if (regulator == NULL) {
		regulator = ERR_PTR(-ENOMEM);
		module_put(rdev->owner);
		goto out;
	}

	rdev->open_count++;
	if (exclusive) {
		rdev->exclusive = 1;

		ret = _regulator_is_enabled(rdev);
		if (ret > 0)
			rdev->use_count = 1;
		else
			rdev->use_count = 0;
	}

out:
	mutex_unlock(&regulator_list_mutex);

	return regulator;
}

/**
 * regulator_get - lookup and obtain a reference to a regulator.
 * @dev: device for regulator "consumer"
 * @id: Supply name or regulator ID.
 *
 * Returns a struct regulator corresponding to the regulator producer,
 * or IS_ERR() condition containing errno.
 *
 * Use of supply names configured via regulator_set_device_supply() is
 * strongly encouraged.  It is recommended that the supply name used
 * should match the name used for the supply and/or the relevant
 * device pins in the datasheet.
 */
struct regulator *regulator_get(struct device *dev, const char *id)
{
	return _regulator_get(dev, id, 0);
}
EXPORT_SYMBOL_GPL(regulator_get);

static void devm_regulator_release(struct device *dev, void *res)
{
	regulator_put(*(struct regulator **)res);
}

/**
 * devm_regulator_get - Resource managed regulator_get()
 * @dev: device for regulator "consumer"
 * @id: Supply name or regulator ID.
 *
 * Managed regulator_get(). Regulators returned from this function are
 * automatically regulator_put() on driver detach. See regulator_get() for more
 * information.
 */
struct regulator *devm_regulator_get(struct device *dev, const char *id)
{
	struct regulator **ptr, *regulator;

	ptr = devres_alloc(devm_regulator_release, sizeof(*ptr), GFP_KERNEL);
	if (!ptr)
		return ERR_PTR(-ENOMEM);

	regulator = regulator_get(dev, id);
	if (!IS_ERR(regulator)) {
		*ptr = regulator;
		devres_add(dev, ptr);
	} else {
		devres_free(ptr);
	}

	return regulator;
}
EXPORT_SYMBOL_GPL(devm_regulator_get);

/**
 * regulator_get_exclusive - obtain exclusive access to a regulator.
 * @dev: device for regulator "consumer"
 * @id: Supply name or regulator ID.
 *
 * Returns a struct regulator corresponding to the regulator producer,
 * or IS_ERR() condition containing errno.  Other consumers will be
 * unable to obtain this reference is held and the use count for the
 * regulator will be initialised to reflect the current state of the
 * regulator.
 *
 * This is intended for use by consumers which cannot tolerate shared
 * use of the regulator such as those which need to force the
 * regulator off for correct operation of the hardware they are
 * controlling.
 *
 * Use of supply names configured via regulator_set_device_supply() is
 * strongly encouraged.  It is recommended that the supply name used
 * should match the name used for the supply and/or the relevant
 * device pins in the datasheet.
 */
struct regulator *regulator_get_exclusive(struct device *dev, const char *id)
{
	return _regulator_get(dev, id, 1);
}
EXPORT_SYMBOL_GPL(regulator_get_exclusive);

/**
 * regulator_put - "free" the regulator source
 * @regulator: regulator source
 *
 * Note: drivers must ensure that all regulator_enable calls made on this
 * regulator source are balanced by regulator_disable calls prior to calling
 * this function.
 */
void regulator_put(struct regulator *regulator)
{
	struct regulator_dev *rdev;

	if (regulator == NULL || IS_ERR(regulator))
		return;

	mutex_lock(&regulator_list_mutex);
	rdev = regulator->rdev;

	debugfs_remove_recursive(regulator->debugfs);

	/* remove any sysfs entries */
	if (regulator->dev)
		sysfs_remove_link(&rdev->dev.kobj, regulator->supply_name);
	kfree(regulator->supply_name);
	list_del(&regulator->list);
	kfree(regulator);

	rdev->open_count--;
	rdev->exclusive = 0;

	module_put(rdev->owner);
	mutex_unlock(&regulator_list_mutex);
}
EXPORT_SYMBOL_GPL(regulator_put);

static int devm_regulator_match(struct device *dev, void *res, void *data)
{
	struct regulator **r = res;
	if (!r || !*r) {
		WARN_ON(!r || !*r);
		return 0;
	}
	return *r == data;
}

/**
 * devm_regulator_put - Resource managed regulator_put()
 * @regulator: regulator to free
 *
 * Deallocate a regulator allocated with devm_regulator_get(). Normally
 * this function will not need to be called and the resource management
 * code will ensure that the resource is freed.
 */
void devm_regulator_put(struct regulator *regulator)
{
	int rc;

	rc = devres_release(regulator->dev, devm_regulator_release,
			    devm_regulator_match, regulator);
	if (rc != 0)
		WARN_ON(rc);
}
EXPORT_SYMBOL_GPL(devm_regulator_put);

static int _regulator_do_enable(struct regulator_dev *rdev)
{
	int ret, delay;

	/* Query before enabling in case configuration dependent.  */
	ret = _regulator_get_enable_time(rdev);
	if (ret >= 0) {
		delay = ret;
	} else {
		rdev_warn(rdev, "enable_time() failed: %d\n", ret);
		delay = 0;
	}

	trace_regulator_enable(rdev_get_name(rdev));

	if (rdev->ena_gpio) {
		gpio_set_value_cansleep(rdev->ena_gpio,
					!rdev->ena_gpio_invert);
		rdev->ena_gpio_state = 1;
	} else if (rdev->desc->ops->enable) {
		ret = rdev->desc->ops->enable(rdev);
		if (ret < 0)
			return ret;
	} else {
		return -EINVAL;
	}

	/* Allow the regulator to ramp; it would be useful to extend
	 * this for bulk operations so that the regulators can ramp
	 * together.  */
	trace_regulator_enable_delay(rdev_get_name(rdev));

	if (delay >= 1000) {
		mdelay(delay / 1000);
		udelay(delay % 1000);
	} else if (delay) {
		udelay(delay);
	}

	trace_regulator_enable_complete(rdev_get_name(rdev));

	return 0;
}

/* locks held by regulator_enable() */
static int _regulator_enable(struct regulator_dev *rdev)
{
	int ret;

	/* check voltage and requested load before enabling */
	if (rdev->constraints &&
	    (rdev->constraints->valid_ops_mask & REGULATOR_CHANGE_DRMS))
		drms_uA_update(rdev);

	if (rdev->use_count == 0) {
		/* The regulator may on if it's not switchable or left on */
		ret = _regulator_is_enabled(rdev);
		if (ret == -EINVAL || ret == 0) {
			if (!_regulator_can_change_status(rdev))
				return -EPERM;

			ret = _regulator_do_enable(rdev);
			if (ret < 0)
				return ret;

		} else if (ret < 0) {
			rdev_err(rdev, "is_enabled() failed: %d\n", ret);
			return ret;
		}
		/* Fallthrough on positive return values - already enabled */
	}

	rdev->use_count++;

	return 0;
}

/**
 * regulator_enable - enable regulator output
 * @regulator: regulator source
 *
 * Request that the regulator be enabled with the regulator output at
 * the predefined voltage or current value.  Calls to regulator_enable()
 * must be balanced with calls to regulator_disable().
 *
 * NOTE: the output value can be set by other drivers, boot loader or may be
 * hardwired in the regulator.
 */
int regulator_enable(struct regulator *regulator)
{
	struct regulator_dev *rdev = regulator->rdev;
	int ret = 0;

	if (regulator->always_on)
		return 0;

	if (rdev->supply) {
		ret = regulator_enable(rdev->supply);
		if (ret != 0)
			return ret;
	}

	mutex_lock(&rdev->mutex);
	ret = _regulator_enable(rdev);
	mutex_unlock(&rdev->mutex);

	if (ret != 0 && rdev->supply)
		regulator_disable(rdev->supply);

	return ret;
}
EXPORT_SYMBOL_GPL(regulator_enable);

static int _regulator_do_disable(struct regulator_dev *rdev)
{
	int ret;

	trace_regulator_disable(rdev_get_name(rdev));

	if (rdev->ena_gpio) {
		gpio_set_value_cansleep(rdev->ena_gpio,
					rdev->ena_gpio_invert);
		rdev->ena_gpio_state = 0;

	} else if (rdev->desc->ops->disable) {
		ret = rdev->desc->ops->disable(rdev);
		if (ret != 0)
			return ret;
	}

	trace_regulator_disable_complete(rdev_get_name(rdev));

	_notifier_call_chain(rdev, REGULATOR_EVENT_DISABLE,
			     NULL);
	return 0;
}

/* locks held by regulator_disable() */
static int _regulator_disable(struct regulator_dev *rdev)
{
	int ret = 0;

	if (WARN(rdev->use_count <= 0,
		 "unbalanced disables for %s\n", rdev_get_name(rdev)))
		return -EIO;

	/* are we the last user and permitted to disable ? */
	if (rdev->use_count == 1 &&
	    (rdev->constraints && !rdev->constraints->always_on)) {

		/* we are last user */
		if (_regulator_can_change_status(rdev)) {
			ret = _regulator_do_disable(rdev);
			if (ret < 0) {
				rdev_err(rdev, "failed to disable\n");
				return ret;
			}
		}

		rdev->use_count = 0;
	} else if (rdev->use_count > 1) {

		if (rdev->constraints &&
			(rdev->constraints->valid_ops_mask &
			REGULATOR_CHANGE_DRMS))
			drms_uA_update(rdev);

		rdev->use_count--;
	}

	return ret;
}

/**
 * regulator_disable - disable regulator output
 * @regulator: regulator source
 *
 * Disable the regulator output voltage or current.  Calls to
 * regulator_enable() must be balanced with calls to
 * regulator_disable().
 *
 * NOTE: this will only disable the regulator output if no other consumer
 * devices have it enabled, the regulator device supports disabling and
 * machine constraints permit this operation.
 */
int regulator_disable(struct regulator *regulator)
{
	struct regulator_dev *rdev = regulator->rdev;
	int ret = 0;

	if (regulator->always_on)
		return 0;

	mutex_lock(&rdev->mutex);
	ret = _regulator_disable(rdev);
	mutex_unlock(&rdev->mutex);

	if (ret == 0 && rdev->supply)
		regulator_disable(rdev->supply);

	return ret;
}
EXPORT_SYMBOL_GPL(regulator_disable);

/* locks held by regulator_force_disable() */
static int _regulator_force_disable(struct regulator_dev *rdev)
{
	int ret = 0;

	/* force disable */
	if (rdev->desc->ops->disable) {
		/* ah well, who wants to live forever... */
		ret = rdev->desc->ops->disable(rdev);
		if (ret < 0) {
			rdev_err(rdev, "failed to force disable\n");
			return ret;
		}
		/* notify other consumers that power has been forced off */
		_notifier_call_chain(rdev, REGULATOR_EVENT_FORCE_DISABLE |
			REGULATOR_EVENT_DISABLE, NULL);
	}

	return ret;
}

/**
 * regulator_force_disable - force disable regulator output
 * @regulator: regulator source
 *
 * Forcibly disable the regulator output voltage or current.
 * NOTE: this *will* disable the regulator output even if other consumer
 * devices have it enabled. This should be used for situations when device
 * damage will likely occur if the regulator is not disabled (e.g. over temp).
 */
int regulator_force_disable(struct regulator *regulator)
{
	struct regulator_dev *rdev = regulator->rdev;
	int ret;

	mutex_lock(&rdev->mutex);
	regulator->uA_load = 0;
	ret = _regulator_force_disable(regulator->rdev);
	mutex_unlock(&rdev->mutex);

	if (rdev->supply)
		while (rdev->open_count--)
			regulator_disable(rdev->supply);

	return ret;
}
EXPORT_SYMBOL_GPL(regulator_force_disable);

static void regulator_disable_work(struct work_struct *work)
{
	struct regulator_dev *rdev = container_of(work, struct regulator_dev,
						  disable_work.work);
	int count, i, ret;

	mutex_lock(&rdev->mutex);

	BUG_ON(!rdev->deferred_disables);

	count = rdev->deferred_disables;
	rdev->deferred_disables = 0;

	for (i = 0; i < count; i++) {
		ret = _regulator_disable(rdev);
		if (ret != 0)
			rdev_err(rdev, "Deferred disable failed: %d\n", ret);
	}

	mutex_unlock(&rdev->mutex);

	if (rdev->supply) {
		for (i = 0; i < count; i++) {
			ret = regulator_disable(rdev->supply);
			if (ret != 0) {
				rdev_err(rdev,
					 "Supply disable failed: %d\n", ret);
			}
		}
	}
}

/**
 * regulator_disable_deferred - disable regulator output with delay
 * @regulator: regulator source
 * @ms: miliseconds until the regulator is disabled
 *
 * Execute regulator_disable() on the regulator after a delay.  This
 * is intended for use with devices that require some time to quiesce.
 *
 * NOTE: this will only disable the regulator output if no other consumer
 * devices have it enabled, the regulator device supports disabling and
 * machine constraints permit this operation.
 */
int regulator_disable_deferred(struct regulator *regulator, int ms)
{
	struct regulator_dev *rdev = regulator->rdev;
	int ret;

	if (regulator->always_on)
		return 0;

	mutex_lock(&rdev->mutex);
	rdev->deferred_disables++;
	mutex_unlock(&rdev->mutex);

	ret = schedule_delayed_work(&rdev->disable_work,
				    msecs_to_jiffies(ms));
	if (ret < 0)
		return ret;
	else
		return 0;
}
EXPORT_SYMBOL_GPL(regulator_disable_deferred);

/**
 * regulator_is_enabled_regmap - standard is_enabled() for regmap users
 *
 * @rdev: regulator to operate on
 *
 * Regulators that use regmap for their register I/O can set the
 * enable_reg and enable_mask fields in their descriptor and then use
 * this as their is_enabled operation, saving some code.
 */
int regulator_is_enabled_regmap(struct regulator_dev *rdev)
{
	unsigned int val;
	int ret;

	ret = regmap_read(rdev->regmap, rdev->desc->enable_reg, &val);
	if (ret != 0)
		return ret;

	return (val & rdev->desc->enable_mask) != 0;
}
EXPORT_SYMBOL_GPL(regulator_is_enabled_regmap);

/**
 * regulator_enable_regmap - standard enable() for regmap users
 *
 * @rdev: regulator to operate on
 *
 * Regulators that use regmap for their register I/O can set the
 * enable_reg and enable_mask fields in their descriptor and then use
 * this as their enable() operation, saving some code.
 */
int regulator_enable_regmap(struct regulator_dev *rdev)
{
	return regmap_update_bits(rdev->regmap, rdev->desc->enable_reg,
				  rdev->desc->enable_mask,
				  rdev->desc->enable_mask);
}
EXPORT_SYMBOL_GPL(regulator_enable_regmap);

/**
 * regulator_disable_regmap - standard disable() for regmap users
 *
 * @rdev: regulator to operate on
 *
 * Regulators that use regmap for their register I/O can set the
 * enable_reg and enable_mask fields in their descriptor and then use
 * this as their disable() operation, saving some code.
 */
int regulator_disable_regmap(struct regulator_dev *rdev)
{
	return regmap_update_bits(rdev->regmap, rdev->desc->enable_reg,
				  rdev->desc->enable_mask, 0);
}
EXPORT_SYMBOL_GPL(regulator_disable_regmap);

static int _regulator_is_enabled(struct regulator_dev *rdev)
{
	/* A GPIO control always takes precedence */
	if (rdev->ena_gpio)
		return rdev->ena_gpio_state;

	/* If we don't know then assume that the regulator is always on */
	if (!rdev->desc->ops->is_enabled)
		return 1;

	return rdev->desc->ops->is_enabled(rdev);
}

/**
 * regulator_is_enabled - is the regulator output enabled
 * @regulator: regulator source
 *
 * Returns positive if the regulator driver backing the source/client
 * has requested that the device be enabled, zero if it hasn't, else a
 * negative errno code.
 *
 * Note that the device backing this regulator handle can have multiple
 * users, so it might be enabled even if regulator_enable() was never
 * called for this particular source.
 */
int regulator_is_enabled(struct regulator *regulator)
{
	int ret;

	if (regulator->always_on)
		return 1;

	mutex_lock(&regulator->rdev->mutex);
	ret = _regulator_is_enabled(regulator->rdev);
	mutex_unlock(&regulator->rdev->mutex);

	return ret;
}
EXPORT_SYMBOL_GPL(regulator_is_enabled);

/**
 * regulator_count_voltages - count regulator_list_voltage() selectors
 * @regulator: regulator source
 *
 * Returns number of selectors, or negative errno.  Selectors are
 * numbered starting at zero, and typically correspond to bitfields
 * in hardware registers.
 */
int regulator_count_voltages(struct regulator *regulator)
{
	struct regulator_dev	*rdev = regulator->rdev;

	return rdev->desc->n_voltages ? : -EINVAL;
}
EXPORT_SYMBOL_GPL(regulator_count_voltages);

/**
 * regulator_list_voltage_linear - List voltages with simple calculation
 *
 * @rdev: Regulator device
 * @selector: Selector to convert into a voltage
 *
 * Regulators with a simple linear mapping between voltages and
 * selectors can set min_uV and uV_step in the regulator descriptor
 * and then use this function as their list_voltage() operation,
 */
int regulator_list_voltage_linear(struct regulator_dev *rdev,
				  unsigned int selector)
{
	if (selector >= rdev->desc->n_voltages)
		return -EINVAL;

	return rdev->desc->min_uV + (rdev->desc->uV_step * selector);
}
EXPORT_SYMBOL_GPL(regulator_list_voltage_linear);

/**
 * regulator_list_voltage_table - List voltages with table based mapping
 *
 * @rdev: Regulator device
 * @selector: Selector to convert into a voltage
 *
 * Regulators with table based mapping between voltages and
 * selectors can set volt_table in the regulator descriptor
 * and then use this function as their list_voltage() operation.
 */
int regulator_list_voltage_table(struct regulator_dev *rdev,
				 unsigned int selector)
{
	if (!rdev->desc->volt_table) {
		BUG_ON(!rdev->desc->volt_table);
		return -EINVAL;
	}

	if (selector >= rdev->desc->n_voltages)
		return -EINVAL;

	return rdev->desc->volt_table[selector];
}
EXPORT_SYMBOL_GPL(regulator_list_voltage_table);

/**
 * regulator_list_voltage - enumerate supported voltages
 * @regulator: regulator source
 * @selector: identify voltage to list
 * Context: can sleep
 *
 * Returns a voltage that can be passed to @regulator_set_voltage(),
 * zero if this selector code can't be used on this system, or a
 * negative errno.
 */
int regulator_list_voltage(struct regulator *regulator, unsigned selector)
{
	struct regulator_dev	*rdev = regulator->rdev;
	struct regulator_ops	*ops = rdev->desc->ops;
	int			ret;

	if (!ops->list_voltage || selector >= rdev->desc->n_voltages)
		return -EINVAL;

	mutex_lock(&rdev->mutex);
	ret = ops->list_voltage(rdev, selector);
	mutex_unlock(&rdev->mutex);

	if (ret > 0) {
		if (ret < rdev->constraints->min_uV)
			ret = 0;
		else if (ret > rdev->constraints->max_uV)
			ret = 0;
	}

	return ret;
}
EXPORT_SYMBOL_GPL(regulator_list_voltage);

/**
 * regulator_is_supported_voltage - check if a voltage range can be supported
 *
 * @regulator: Regulator to check.
 * @min_uV: Minimum required voltage in uV.
 * @max_uV: Maximum required voltage in uV.
 *
 * Returns a boolean or a negative error code.
 */
int regulator_is_supported_voltage(struct regulator *regulator,
				   int min_uV, int max_uV)
{
	struct regulator_dev *rdev = regulator->rdev;
	int i, voltages, ret;

	/* If we can't change voltage check the current voltage */
	if (!(rdev->constraints->valid_ops_mask & REGULATOR_CHANGE_VOLTAGE)) {
		ret = regulator_get_voltage(regulator);
		if (ret >= 0)
			return (min_uV >= ret && ret <= max_uV);
		else
			return ret;
	}

	ret = regulator_count_voltages(regulator);
	if (ret < 0)
		return ret;
	voltages = ret;

	for (i = 0; i < voltages; i++) {
		ret = regulator_list_voltage(regulator, i);

		if (ret >= min_uV && ret <= max_uV)
			return 1;
	}

	return 0;
}
EXPORT_SYMBOL_GPL(regulator_is_supported_voltage);

/**
 * regulator_get_voltage_sel_regmap - standard get_voltage_sel for regmap users
 *
 * @rdev: regulator to operate on
 *
 * Regulators that use regmap for their register I/O can set the
 * vsel_reg and vsel_mask fields in their descriptor and then use this
 * as their get_voltage_vsel operation, saving some code.
 */
int regulator_get_voltage_sel_regmap(struct regulator_dev *rdev)
{
	unsigned int val;
	int ret;

	ret = regmap_read(rdev->regmap, rdev->desc->vsel_reg, &val);
	if (ret != 0)
		return ret;

	val &= rdev->desc->vsel_mask;
	val >>= ffs(rdev->desc->vsel_mask) - 1;

	return val;
}
EXPORT_SYMBOL_GPL(regulator_get_voltage_sel_regmap);

/**
 * regulator_set_voltage_sel_regmap - standard set_voltage_sel for regmap users
 *
 * @rdev: regulator to operate on
 * @sel: Selector to set
 *
 * Regulators that use regmap for their register I/O can set the
 * vsel_reg and vsel_mask fields in their descriptor and then use this
 * as their set_voltage_vsel operation, saving some code.
 */
int regulator_set_voltage_sel_regmap(struct regulator_dev *rdev, unsigned sel)
{
	sel <<= ffs(rdev->desc->vsel_mask) - 1;

	return regmap_update_bits(rdev->regmap, rdev->desc->vsel_reg,
				  rdev->desc->vsel_mask, sel);
}
EXPORT_SYMBOL_GPL(regulator_set_voltage_sel_regmap);

/**
 * regulator_map_voltage_iterate - map_voltage() based on list_voltage()
 *
 * @rdev: Regulator to operate on
 * @min_uV: Lower bound for voltage
 * @max_uV: Upper bound for voltage
 *
 * Drivers implementing set_voltage_sel() and list_voltage() can use
 * this as their map_voltage() operation.  It will find a suitable
 * voltage by calling list_voltage() until it gets something in bounds
 * for the requested voltages.
 */
int regulator_map_voltage_iterate(struct regulator_dev *rdev,
				  int min_uV, int max_uV)
{
	int best_val = INT_MAX;
	int selector = 0;
	int i, ret;

	/* Find the smallest voltage that falls within the specified
	 * range.
	 */
	for (i = 0; i < rdev->desc->n_voltages; i++) {
		ret = rdev->desc->ops->list_voltage(rdev, i);
		if (ret < 0)
			continue;

		if (ret < best_val && ret >= min_uV && ret <= max_uV) {
			best_val = ret;
			selector = i;
		}
	}

	if (best_val != INT_MAX)
		return selector;
	else
		return -EINVAL;
}
EXPORT_SYMBOL_GPL(regulator_map_voltage_iterate);

/**
 * regulator_map_voltage_linear - map_voltage() for simple linear mappings
 *
 * @rdev: Regulator to operate on
 * @min_uV: Lower bound for voltage
 * @max_uV: Upper bound for voltage
 *
 * Drivers providing min_uV and uV_step in their regulator_desc can
 * use this as their map_voltage() operation.
 */
int regulator_map_voltage_linear(struct regulator_dev *rdev,
				 int min_uV, int max_uV)
{
	int ret, voltage;

	/* Allow uV_step to be 0 for fixed voltage */
	if (rdev->desc->n_voltages == 1 && rdev->desc->uV_step == 0) {
		if (min_uV <= rdev->desc->min_uV && rdev->desc->min_uV <= max_uV)
			return 0;
		else
			return -EINVAL;
	}

	if (!rdev->desc->uV_step) {
		BUG_ON(!rdev->desc->uV_step);
		return -EINVAL;
	}

	if (min_uV < rdev->desc->min_uV)
		min_uV = rdev->desc->min_uV;

	ret = DIV_ROUND_UP(min_uV - rdev->desc->min_uV, rdev->desc->uV_step);
	if (ret < 0)
		return ret;

	/* Map back into a voltage to verify we're still in bounds */
	voltage = rdev->desc->ops->list_voltage(rdev, ret);
	if (voltage < min_uV || voltage > max_uV)
		return -EINVAL;

	return ret;
}
EXPORT_SYMBOL_GPL(regulator_map_voltage_linear);

static int _regulator_do_set_voltage(struct regulator_dev *rdev,
				     int min_uV, int max_uV)
{
	int ret;
	int delay = 0;
	int best_val = 0;
	unsigned int selector;
	int old_selector = -1;

	trace_regulator_set_voltage(rdev_get_name(rdev), min_uV, max_uV);

	min_uV += rdev->constraints->uV_offset;
	max_uV += rdev->constraints->uV_offset;

	/*
	 * If we can't obtain the old selector there is not enough
	 * info to call set_voltage_time_sel().
	 */
	if (_regulator_is_enabled(rdev) &&
	    rdev->desc->ops->set_voltage_time_sel &&
	    rdev->desc->ops->get_voltage_sel) {
		old_selector = rdev->desc->ops->get_voltage_sel(rdev);
		if (old_selector < 0)
			return old_selector;
	}

	if (rdev->desc->ops->set_voltage) {
		ret = rdev->desc->ops->set_voltage(rdev, min_uV, max_uV,
						   &selector);

		if (ret >= 0) {
			if (rdev->desc->ops->list_voltage)
				best_val = rdev->desc->ops->list_voltage(rdev,
									 selector);
			else
				best_val = _regulator_get_voltage(rdev);
		}

	} else if (rdev->desc->ops->set_voltage_sel) {
		if (rdev->desc->ops->map_voltage) {
			ret = rdev->desc->ops->map_voltage(rdev, min_uV,
							   max_uV);
		} else {
			if (rdev->desc->ops->list_voltage ==
			    regulator_list_voltage_linear)
				ret = regulator_map_voltage_linear(rdev,
								min_uV, max_uV);
			else
				ret = regulator_map_voltage_iterate(rdev,
								min_uV, max_uV);
		}

		if (ret >= 0) {
			best_val = rdev->desc->ops->list_voltage(rdev, ret);
			if (min_uV <= best_val && max_uV >= best_val) {
				selector = ret;
				ret = rdev->desc->ops->set_voltage_sel(rdev,
								       ret);
			} else {
				ret = -EINVAL;
			}
		}
	} else {
		ret = -EINVAL;
	}

	/* Call set_voltage_time_sel if successfully obtained old_selector */
	if (ret == 0 && _regulator_is_enabled(rdev) && old_selector >= 0 &&
	    rdev->desc->ops->set_voltage_time_sel) {

		delay = rdev->desc->ops->set_voltage_time_sel(rdev,
						old_selector, selector);
		if (delay < 0) {
			rdev_warn(rdev, "set_voltage_time_sel() failed: %d\n",
				  delay);
			delay = 0;
		}

		/* Insert any necessary delays */
		if (delay >= 1000) {
			mdelay(delay / 1000);
			udelay(delay % 1000);
		} else if (delay) {
			udelay(delay);
		}
	}

	if (ret == 0 && best_val >= 0)
		_notifier_call_chain(rdev, REGULATOR_EVENT_VOLTAGE_CHANGE,
				     (void *)best_val);

	trace_regulator_set_voltage_complete(rdev_get_name(rdev), best_val);

	return ret;
}

/**
 * regulator_set_voltage - set regulator output voltage
 * @regulator: regulator source
 * @min_uV: Minimum required voltage in uV
 * @max_uV: Maximum acceptable voltage in uV
 *
 * Sets a voltage regulator to the desired output voltage. This can be set
 * during any regulator state. IOW, regulator can be disabled or enabled.
 *
 * If the regulator is enabled then the voltage will change to the new value
 * immediately otherwise if the regulator is disabled the regulator will
 * output at the new voltage when enabled.
 *
 * NOTE: If the regulator is shared between several devices then the lowest
 * request voltage that meets the system constraints will be used.
 * Regulator system constraints must be set for this regulator before
 * calling this function otherwise this call will fail.
 */
int regulator_set_voltage(struct regulator *regulator, int min_uV, int max_uV)
{
	struct regulator_dev *rdev = regulator->rdev;
	int ret = 0;

	mutex_lock(&rdev->mutex);

	/* If we're setting the same range as last time the change
	 * should be a noop (some cpufreq implementations use the same
	 * voltage for multiple frequencies, for example).
	 */
	if (regulator->min_uV == min_uV && regulator->max_uV == max_uV)
		goto out;

	/* sanity check */
	if (!rdev->desc->ops->set_voltage &&
	    !rdev->desc->ops->set_voltage_sel) {
		ret = -EINVAL;
		goto out;
	}

	/* constraints check */
	ret = regulator_check_voltage(rdev, &min_uV, &max_uV);
	if (ret < 0)
		goto out;
	regulator->min_uV = min_uV;
	regulator->max_uV = max_uV;

	ret = regulator_check_consumers(rdev, &min_uV, &max_uV);
	if (ret < 0)
		goto out;

	ret = _regulator_do_set_voltage(rdev, min_uV, max_uV);

out:
	mutex_unlock(&rdev->mutex);
	return ret;
}
EXPORT_SYMBOL_GPL(regulator_set_voltage);

/**
 * regulator_set_voltage_time - get raise/fall time
 * @regulator: regulator source
 * @old_uV: starting voltage in microvolts
 * @new_uV: target voltage in microvolts
 *
 * Provided with the starting and ending voltage, this function attempts to
 * calculate the time in microseconds required to rise or fall to this new
 * voltage.
 */
int regulator_set_voltage_time(struct regulator *regulator,
			       int old_uV, int new_uV)
{
	struct regulator_dev	*rdev = regulator->rdev;
	struct regulator_ops	*ops = rdev->desc->ops;
	int old_sel = -1;
	int new_sel = -1;
	int voltage;
	int i;

	/* Currently requires operations to do this */
	if (!ops->list_voltage || !ops->set_voltage_time_sel
	    || !rdev->desc->n_voltages)
		return -EINVAL;

	for (i = 0; i < rdev->desc->n_voltages; i++) {
		/* We only look for exact voltage matches here */
		voltage = regulator_list_voltage(regulator, i);
		if (voltage < 0)
			return -EINVAL;
		if (voltage == 0)
			continue;
		if (voltage == old_uV)
			old_sel = i;
		if (voltage == new_uV)
			new_sel = i;
	}

	if (old_sel < 0 || new_sel < 0)
		return -EINVAL;

	return ops->set_voltage_time_sel(rdev, old_sel, new_sel);
}
EXPORT_SYMBOL_GPL(regulator_set_voltage_time);

/**
 *regulator_set_voltage_time_sel - get raise/fall time
 * @regulator: regulator source
 * @old_selector: selector for starting voltage
 * @new_selector: selector for target voltage
 *
 * Provided with the starting and target voltage selectors, this function
 * returns time in microseconds required to rise or fall to this new voltage
 *
 * Drivers providing ramp_delay in regulation_constraints can use this as their
 * set_voltage_time_sel() operation.
 */
int regulator_set_voltage_time_sel(struct regulator_dev *rdev,
				   unsigned int old_selector,
				   unsigned int new_selector)
{
	unsigned int ramp_delay = 0;
	int old_volt, new_volt;

	if (rdev->constraints->ramp_delay)
		ramp_delay = rdev->constraints->ramp_delay;
	else if (rdev->desc->ramp_delay)
		ramp_delay = rdev->desc->ramp_delay;

	if (ramp_delay == 0) {
		rdev_warn(rdev, "ramp_delay not set\n");
		return 0;
	}

	/* sanity check */
	if (!rdev->desc->ops->list_voltage)
		return -EINVAL;

	old_volt = rdev->desc->ops->list_voltage(rdev, old_selector);
	new_volt = rdev->desc->ops->list_voltage(rdev, new_selector);

	return DIV_ROUND_UP(abs(new_volt - old_volt), ramp_delay);
}
EXPORT_SYMBOL_GPL(regulator_set_voltage_time_sel);

/**
 * regulator_sync_voltage - re-apply last regulator output voltage
 * @regulator: regulator source
 *
 * Re-apply the last configured voltage.  This is intended to be used
 * where some external control source the consumer is cooperating with
 * has caused the configured voltage to change.
 */
int regulator_sync_voltage(struct regulator *regulator)
{
	struct regulator_dev *rdev = regulator->rdev;
	int ret, min_uV, max_uV;

	mutex_lock(&rdev->mutex);

	if (!rdev->desc->ops->set_voltage &&
	    !rdev->desc->ops->set_voltage_sel) {
		ret = -EINVAL;
		goto out;
	}

	/* This is only going to work if we've had a voltage configured. */
	if (!regulator->min_uV && !regulator->max_uV) {
		ret = -EINVAL;
		goto out;
	}

	min_uV = regulator->min_uV;
	max_uV = regulator->max_uV;

	/* This should be a paranoia check... */
	ret = regulator_check_voltage(rdev, &min_uV, &max_uV);
	if (ret < 0)
		goto out;

	ret = regulator_check_consumers(rdev, &min_uV, &max_uV);
	if (ret < 0)
		goto out;

	ret = _regulator_do_set_voltage(rdev, min_uV, max_uV);

out:
	mutex_unlock(&rdev->mutex);
	return ret;
}
EXPORT_SYMBOL_GPL(regulator_sync_voltage);

static int _regulator_get_voltage(struct regulator_dev *rdev)
{
	int sel, ret;

	if (rdev->desc->ops->get_voltage_sel) {
		sel = rdev->desc->ops->get_voltage_sel(rdev);
		if (sel < 0)
			return sel;
		ret = rdev->desc->ops->list_voltage(rdev, sel);
	} else if (rdev->desc->ops->get_voltage) {
		ret = rdev->desc->ops->get_voltage(rdev);
	} else {
		return -EINVAL;
	}

	if (ret < 0)
		return ret;
	return ret - rdev->constraints->uV_offset;
}

/**
 * regulator_get_voltage - get regulator output voltage
 * @regulator: regulator source
 *
 * This returns the current regulator voltage in uV.
 *
 * NOTE: If the regulator is disabled it will return the voltage value. This
 * function should not be used to determine regulator state.
 */
int regulator_get_voltage(struct regulator *regulator)
{
	int ret;

	mutex_lock(&regulator->rdev->mutex);

	ret = _regulator_get_voltage(regulator->rdev);

	mutex_unlock(&regulator->rdev->mutex);

	return ret;
}
EXPORT_SYMBOL_GPL(regulator_get_voltage);

/**
 * regulator_set_current_limit - set regulator output current limit
 * @regulator: regulator source
 * @min_uA: Minimuum supported current in uA
 * @max_uA: Maximum supported current in uA
 *
 * Sets current sink to the desired output current. This can be set during
 * any regulator state. IOW, regulator can be disabled or enabled.
 *
 * If the regulator is enabled then the current will change to the new value
 * immediately otherwise if the regulator is disabled the regulator will
 * output at the new current when enabled.
 *
 * NOTE: Regulator system constraints must be set for this regulator before
 * calling this function otherwise this call will fail.
 */
int regulator_set_current_limit(struct regulator *regulator,
			       int min_uA, int max_uA)
{
	struct regulator_dev *rdev = regulator->rdev;
	int ret;

	mutex_lock(&rdev->mutex);

	/* sanity check */
	if (!rdev->desc->ops->set_current_limit) {
		ret = -EINVAL;
		goto out;
	}

	/* constraints check */
	ret = regulator_check_current_limit(rdev, &min_uA, &max_uA);
	if (ret < 0)
		goto out;

	ret = rdev->desc->ops->set_current_limit(rdev, min_uA, max_uA);
out:
	mutex_unlock(&rdev->mutex);
	return ret;
}
EXPORT_SYMBOL_GPL(regulator_set_current_limit);

static int _regulator_get_current_limit(struct regulator_dev *rdev)
{
	int ret;

	mutex_lock(&rdev->mutex);

	/* sanity check */
	if (!rdev->desc->ops->get_current_limit) {
		ret = -EINVAL;
		goto out;
	}

	ret = rdev->desc->ops->get_current_limit(rdev);
out:
	mutex_unlock(&rdev->mutex);
	return ret;
}

/**
 * regulator_get_current_limit - get regulator output current
 * @regulator: regulator source
 *
 * This returns the current supplied by the specified current sink in uA.
 *
 * NOTE: If the regulator is disabled it will return the current value. This
 * function should not be used to determine regulator state.
 */
int regulator_get_current_limit(struct regulator *regulator)
{
	return _regulator_get_current_limit(regulator->rdev);
}
EXPORT_SYMBOL_GPL(regulator_get_current_limit);

/**
 * regulator_set_mode - set regulator operating mode
 * @regulator: regulator source
 * @mode: operating mode - one of the REGULATOR_MODE constants
 *
 * Set regulator operating mode to increase regulator efficiency or improve
 * regulation performance.
 *
 * NOTE: Regulator system constraints must be set for this regulator before
 * calling this function otherwise this call will fail.
 */
int regulator_set_mode(struct regulator *regulator, unsigned int mode)
{
	struct regulator_dev *rdev = regulator->rdev;
	int ret;
	int regulator_curr_mode;

	mutex_lock(&rdev->mutex);

	/* sanity check */
	if (!rdev->desc->ops->set_mode) {
		ret = -EINVAL;
		goto out;
	}

	/* return if the same mode is requested */
	if (rdev->desc->ops->get_mode) {
		regulator_curr_mode = rdev->desc->ops->get_mode(rdev);
		if (regulator_curr_mode == mode) {
			ret = 0;
			goto out;
		}
	}

	/* constraints check */
	ret = regulator_mode_constrain(rdev, &mode);
	if (ret < 0)
		goto out;

	ret = rdev->desc->ops->set_mode(rdev, mode);
out:
	mutex_unlock(&rdev->mutex);
	return ret;
}
EXPORT_SYMBOL_GPL(regulator_set_mode);

static unsigned int _regulator_get_mode(struct regulator_dev *rdev)
{
	int ret;

	mutex_lock(&rdev->mutex);

	/* sanity check */
	if (!rdev->desc->ops->get_mode) {
		ret = -EINVAL;
		goto out;
	}

	ret = rdev->desc->ops->get_mode(rdev);
out:
	mutex_unlock(&rdev->mutex);
	return ret;
}

/**
 * regulator_get_mode - get regulator operating mode
 * @regulator: regulator source
 *
 * Get the current regulator operating mode.
 */
unsigned int regulator_get_mode(struct regulator *regulator)
{
	return _regulator_get_mode(regulator->rdev);
}
EXPORT_SYMBOL_GPL(regulator_get_mode);

/**
 * regulator_set_optimum_mode - set regulator optimum operating mode
 * @regulator: regulator source
 * @uA_load: load current
 *
 * Notifies the regulator core of a new device load. This is then used by
 * DRMS (if enabled by constraints) to set the most efficient regulator
 * operating mode for the new regulator loading.
 *
 * Consumer devices notify their supply regulator of the maximum power
 * they will require (can be taken from device datasheet in the power
 * consumption tables) when they change operational status and hence power
 * state. Examples of operational state changes that can affect power
 * consumption are :-
 *
 *    o Device is opened / closed.
 *    o Device I/O is about to begin or has just finished.
 *    o Device is idling in between work.
 *
 * This information is also exported via sysfs to userspace.
 *
 * DRMS will sum the total requested load on the regulator and change
 * to the most efficient operating mode if platform constraints allow.
 *
 * Returns the new regulator mode or error.
 */
int regulator_set_optimum_mode(struct regulator *regulator, int uA_load)
{
	struct regulator_dev *rdev = regulator->rdev;
	struct regulator *consumer;
	int ret, output_uV, input_uV = 0, total_uA_load = 0;
	unsigned int mode;

	if (rdev->supply)
		input_uV = regulator_get_voltage(rdev->supply);

	mutex_lock(&rdev->mutex);

	/*
	 * first check to see if we can set modes at all, otherwise just
	 * tell the consumer everything is OK.
	 */
	regulator->uA_load = uA_load;
	ret = regulator_check_drms(rdev);
	if (ret < 0) {
		ret = 0;
		goto out;
	}

	if (!rdev->desc->ops->get_optimum_mode)
		goto out;

	/*
	 * we can actually do this so any errors are indicators of
	 * potential real failure.
	 */
	ret = -EINVAL;

	if (!rdev->desc->ops->set_mode)
		goto out;

	/* get output voltage */
	output_uV = _regulator_get_voltage(rdev);
	if (output_uV <= 0) {
		rdev_err(rdev, "invalid output voltage found\n");
		goto out;
	}

	/* No supply? Use constraint voltage */
	if (input_uV <= 0)
		input_uV = rdev->constraints->input_uV;
	if (input_uV <= 0) {
		rdev_err(rdev, "invalid input voltage found\n");
		goto out;
	}

	/* calc total requested load for this regulator */
	list_for_each_entry(consumer, &rdev->consumer_list, list)
		total_uA_load += consumer->uA_load;

	mode = rdev->desc->ops->get_optimum_mode(rdev,
						 input_uV, output_uV,
						 total_uA_load);
	ret = regulator_mode_constrain(rdev, &mode);
	if (ret < 0) {
		rdev_err(rdev, "failed to get optimum mode @ %d uA %d -> %d uV\n",
			 total_uA_load, input_uV, output_uV);
		goto out;
	}

	ret = rdev->desc->ops->set_mode(rdev, mode);
	if (ret < 0) {
		rdev_err(rdev, "failed to set optimum mode %x\n", mode);
		goto out;
	}
	ret = mode;
out:
	mutex_unlock(&rdev->mutex);
	return ret;
}
EXPORT_SYMBOL_GPL(regulator_set_optimum_mode);

/**
 * regulator_register_notifier - register regulator event notifier
 * @regulator: regulator source
 * @nb: notifier block
 *
 * Register notifier block to receive regulator events.
 */
int regulator_register_notifier(struct regulator *regulator,
			      struct notifier_block *nb)
{
	return blocking_notifier_chain_register(&regulator->rdev->notifier,
						nb);
}
EXPORT_SYMBOL_GPL(regulator_register_notifier);

/**
 * regulator_unregister_notifier - unregister regulator event notifier
 * @regulator: regulator source
 * @nb: notifier block
 *
 * Unregister regulator event notifier block.
 */
int regulator_unregister_notifier(struct regulator *regulator,
				struct notifier_block *nb)
{
	return blocking_notifier_chain_unregister(&regulator->rdev->notifier,
						  nb);
}
EXPORT_SYMBOL_GPL(regulator_unregister_notifier);

/* notify regulator consumers and downstream regulator consumers.
 * Note mutex must be held by caller.
 */
static void _notifier_call_chain(struct regulator_dev *rdev,
				  unsigned long event, void *data)
{
	/* call rdev chain first */
	blocking_notifier_call_chain(&rdev->notifier, event, data);
}

/**
 * regulator_bulk_get - get multiple regulator consumers
 *
 * @dev:           Device to supply
 * @num_consumers: Number of consumers to register
 * @consumers:     Configuration of consumers; clients are stored here.
 *
 * @return 0 on success, an errno on failure.
 *
 * This helper function allows drivers to get several regulator
 * consumers in one operation.  If any of the regulators cannot be
 * acquired then any regulators that were allocated will be freed
 * before returning to the caller.
 */
int regulator_bulk_get(struct device *dev, int num_consumers,
		       struct regulator_bulk_data *consumers)
{
	int i;
	int ret;

	for (i = 0; i < num_consumers; i++)
		consumers[i].consumer = NULL;

	for (i = 0; i < num_consumers; i++) {
		consumers[i].consumer = regulator_get(dev,
						      consumers[i].supply);
		if (IS_ERR(consumers[i].consumer)) {
			ret = PTR_ERR(consumers[i].consumer);
			dev_err(dev, "Failed to get supply '%s': %d\n",
				consumers[i].supply, ret);
			consumers[i].consumer = NULL;
			goto err;
		}
	}

	return 0;

err:
	while (--i >= 0)
		regulator_put(consumers[i].consumer);

	return ret;
}
EXPORT_SYMBOL_GPL(regulator_bulk_get);

/**
 * devm_regulator_bulk_get - managed get multiple regulator consumers
 *
 * @dev:           Device to supply
 * @num_consumers: Number of consumers to register
 * @consumers:     Configuration of consumers; clients are stored here.
 *
 * @return 0 on success, an errno on failure.
 *
 * This helper function allows drivers to get several regulator
 * consumers in one operation with management, the regulators will
 * automatically be freed when the device is unbound.  If any of the
 * regulators cannot be acquired then any regulators that were
 * allocated will be freed before returning to the caller.
 */
int devm_regulator_bulk_get(struct device *dev, int num_consumers,
			    struct regulator_bulk_data *consumers)
{
	int i;
	int ret;

	for (i = 0; i < num_consumers; i++)
		consumers[i].consumer = NULL;

	for (i = 0; i < num_consumers; i++) {
		consumers[i].consumer = devm_regulator_get(dev,
							   consumers[i].supply);
		if (IS_ERR(consumers[i].consumer)) {
			ret = PTR_ERR(consumers[i].consumer);
			dev_err(dev, "Failed to get supply '%s': %d\n",
				consumers[i].supply, ret);
			consumers[i].consumer = NULL;
			goto err;
		}
	}

	return 0;

err:
	for (i = 0; i < num_consumers && consumers[i].consumer; i++)
		devm_regulator_put(consumers[i].consumer);

	return ret;
}
EXPORT_SYMBOL_GPL(devm_regulator_bulk_get);

static void regulator_bulk_enable_async(void *data, async_cookie_t cookie)
{
	struct regulator_bulk_data *bulk = data;

	bulk->ret = regulator_enable(bulk->consumer);
}

/**
 * regulator_bulk_enable - enable multiple regulator consumers
 *
 * @num_consumers: Number of consumers
 * @consumers:     Consumer data; clients are stored here.
 * @return         0 on success, an errno on failure
 *
 * This convenience API allows consumers to enable multiple regulator
 * clients in a single API call.  If any consumers cannot be enabled
 * then any others that were enabled will be disabled again prior to
 * return.
 */
int regulator_bulk_enable(int num_consumers,
			  struct regulator_bulk_data *consumers)
{
	ASYNC_DOMAIN_EXCLUSIVE(async_domain);
	int i;
	int ret = 0;

	for (i = 0; i < num_consumers; i++) {
		if (consumers[i].consumer->always_on)
			consumers[i].ret = 0;
		else
			async_schedule_domain(regulator_bulk_enable_async,
					      &consumers[i], &async_domain);
	}

	async_synchronize_full_domain(&async_domain);

	/* If any consumer failed we need to unwind any that succeeded */
	for (i = 0; i < num_consumers; i++) {
		if (consumers[i].ret != 0) {
			ret = consumers[i].ret;
			goto err;
		}
	}

	return 0;

err:
	pr_err("Failed to enable %s: %d\n", consumers[i].supply, ret);
	while (--i >= 0)
		regulator_disable(consumers[i].consumer);

	return ret;
}
EXPORT_SYMBOL_GPL(regulator_bulk_enable);

/**
 * regulator_bulk_disable - disable multiple regulator consumers
 *
 * @num_consumers: Number of consumers
 * @consumers:     Consumer data; clients are stored here.
 * @return         0 on success, an errno on failure
 *
 * This convenience API allows consumers to disable multiple regulator
 * clients in a single API call.  If any consumers cannot be disabled
 * then any others that were disabled will be enabled again prior to
 * return.
 */
int regulator_bulk_disable(int num_consumers,
			   struct regulator_bulk_data *consumers)
{
	int i;
	int ret, r;

	for (i = num_consumers - 1; i >= 0; --i) {
		ret = regulator_disable(consumers[i].consumer);
		if (ret != 0)
			goto err;
	}

	return 0;

err:
	pr_err("Failed to disable %s: %d\n", consumers[i].supply, ret);
	for (++i; i < num_consumers; ++i) {
		r = regulator_enable(consumers[i].consumer);
		if (r != 0)
			pr_err("Failed to reename %s: %d\n",
			       consumers[i].supply, r);
	}

	return ret;
}
EXPORT_SYMBOL_GPL(regulator_bulk_disable);

/**
 * regulator_bulk_force_disable - force disable multiple regulator consumers
 *
 * @num_consumers: Number of consumers
 * @consumers:     Consumer data; clients are stored here.
 * @return         0 on success, an errno on failure
 *
 * This convenience API allows consumers to forcibly disable multiple regulator
 * clients in a single API call.
 * NOTE: This should be used for situations when device damage will
 * likely occur if the regulators are not disabled (e.g. over temp).
 * Although regulator_force_disable function call for some consumers can
 * return error numbers, the function is called for all consumers.
 */
int regulator_bulk_force_disable(int num_consumers,
			   struct regulator_bulk_data *consumers)
{
	int i;
	int ret;

	for (i = 0; i < num_consumers; i++)
		consumers[i].ret =
			    regulator_force_disable(consumers[i].consumer);

	for (i = 0; i < num_consumers; i++) {
		if (consumers[i].ret != 0) {
			ret = consumers[i].ret;
			goto out;
		}
	}

	return 0;
out:
	return ret;
}
EXPORT_SYMBOL_GPL(regulator_bulk_force_disable);

/**
 * regulator_bulk_free - free multiple regulator consumers
 *
 * @num_consumers: Number of consumers
 * @consumers:     Consumer data; clients are stored here.
 *
 * This convenience API allows consumers to free multiple regulator
 * clients in a single API call.
 */
void regulator_bulk_free(int num_consumers,
			 struct regulator_bulk_data *consumers)
{
	int i;

	for (i = 0; i < num_consumers; i++) {
		regulator_put(consumers[i].consumer);
		consumers[i].consumer = NULL;
	}
}
EXPORT_SYMBOL_GPL(regulator_bulk_free);

/**
 * regulator_notifier_call_chain - call regulator event notifier
 * @rdev: regulator source
 * @event: notifier block
 * @data: callback-specific data.
 *
 * Called by regulator drivers to notify clients a regulator event has
 * occurred. We also notify regulator clients downstream.
 * Note lock must be held by caller.
 */
int regulator_notifier_call_chain(struct regulator_dev *rdev,
				  unsigned long event, void *data)
{
	_notifier_call_chain(rdev, event, data);
	return NOTIFY_DONE;

}
EXPORT_SYMBOL_GPL(regulator_notifier_call_chain);

/**
 * regulator_mode_to_status - convert a regulator mode into a status
 *
 * @mode: Mode to convert
 *
 * Convert a regulator mode into a status.
 */
int regulator_mode_to_status(unsigned int mode)
{
	switch (mode) {
	case REGULATOR_MODE_FAST:
		return REGULATOR_STATUS_FAST;
	case REGULATOR_MODE_NORMAL:
		return REGULATOR_STATUS_NORMAL;
	case REGULATOR_MODE_IDLE:
		return REGULATOR_STATUS_IDLE;
	case REGULATOR_MODE_STANDBY:
		return REGULATOR_STATUS_STANDBY;
	default:
		return REGULATOR_STATUS_UNDEFINED;
	}
}
EXPORT_SYMBOL_GPL(regulator_mode_to_status);

/*
 * To avoid cluttering sysfs (and memory) with useless state, only
 * create attributes that can be meaningfully displayed.
 */
static int add_regulator_attributes(struct regulator_dev *rdev)
{
	struct device		*dev = &rdev->dev;
	struct regulator_ops	*ops = rdev->desc->ops;
	int			status = 0;

	/* some attributes need specific methods to be displayed */
	if ((ops->get_voltage && ops->get_voltage(rdev) >= 0) ||
	    (ops->get_voltage_sel && ops->get_voltage_sel(rdev) >= 0)) {
		status = device_create_file(dev, &dev_attr_microvolts);
		if (status < 0)
			return status;
	}
	if (ops->get_current_limit) {
		status = device_create_file(dev, &dev_attr_microamps);
		if (status < 0)
			return status;
	}
	if (ops->get_mode) {
		status = device_create_file(dev, &dev_attr_opmode);
		if (status < 0)
			return status;
	}
	if (ops->is_enabled) {
		status = device_create_file(dev, &dev_attr_state);
		if (status < 0)
			return status;
	}
	if (ops->get_status) {
		status = device_create_file(dev, &dev_attr_status);
		if (status < 0)
			return status;
	}

	/* some attributes are type-specific */
	if (rdev->desc->type == REGULATOR_CURRENT) {
		status = device_create_file(dev, &dev_attr_requested_microamps);
		if (status < 0)
			return status;
	}

	/* all the other attributes exist to support constraints;
	 * don't show them if there are no constraints, or if the
	 * relevant supporting methods are missing.
	 */
	if (!rdev->constraints)
		return status;

	/* constraints need specific supporting methods */
	if (ops->set_voltage || ops->set_voltage_sel) {
		status = device_create_file(dev, &dev_attr_min_microvolts);
		if (status < 0)
			return status;
		status = device_create_file(dev, &dev_attr_max_microvolts);
		if (status < 0)
			return status;
	}
	if (ops->set_current_limit) {
		status = device_create_file(dev, &dev_attr_min_microamps);
		if (status < 0)
			return status;
		status = device_create_file(dev, &dev_attr_max_microamps);
		if (status < 0)
			return status;
	}

	status = device_create_file(dev, &dev_attr_suspend_standby_state);
	if (status < 0)
		return status;
	status = device_create_file(dev, &dev_attr_suspend_mem_state);
	if (status < 0)
		return status;
	status = device_create_file(dev, &dev_attr_suspend_disk_state);
	if (status < 0)
		return status;

	if (ops->set_suspend_voltage) {
		status = device_create_file(dev,
				&dev_attr_suspend_standby_microvolts);
		if (status < 0)
			return status;
		status = device_create_file(dev,
				&dev_attr_suspend_mem_microvolts);
		if (status < 0)
			return status;
		status = device_create_file(dev,
				&dev_attr_suspend_disk_microvolts);
		if (status < 0)
			return status;
	}

	if (ops->set_suspend_mode) {
		status = device_create_file(dev,
				&dev_attr_suspend_standby_mode);
		if (status < 0)
			return status;
		status = device_create_file(dev,
				&dev_attr_suspend_mem_mode);
		if (status < 0)
			return status;
		status = device_create_file(dev,
				&dev_attr_suspend_disk_mode);
		if (status < 0)
			return status;
	}

	return status;
}

static void rdev_init_debugfs(struct regulator_dev *rdev)
{
	rdev->debugfs = debugfs_create_dir(rdev_get_name(rdev), debugfs_root);
	if (!rdev->debugfs) {
		rdev_warn(rdev, "Failed to create debugfs directory\n");
		return;
	}

	debugfs_create_u32("use_count", 0444, rdev->debugfs,
			   &rdev->use_count);
	debugfs_create_u32("open_count", 0444, rdev->debugfs,
			   &rdev->open_count);
}

/**
 * regulator_register - register regulator
 * @regulator_desc: regulator to register
 * @config: runtime configuration for regulator
 *
 * Called by regulator drivers to register a regulator.
 * Returns 0 on success.
 */
struct regulator_dev *
regulator_register(const struct regulator_desc *regulator_desc,
		   const struct regulator_config *config)
{
	const struct regulation_constraints *constraints = NULL;
	const struct regulator_init_data *init_data;
	static atomic_t regulator_no = ATOMIC_INIT(0);
	struct regulator_dev *rdev;
	struct device *dev;
	int ret, i;
	const char *supply = NULL;

	if (regulator_desc == NULL || config == NULL)
		return ERR_PTR(-EINVAL);

	dev = config->dev;
	WARN_ON(!dev);

	if (regulator_desc->name == NULL || regulator_desc->ops == NULL)
		return ERR_PTR(-EINVAL);

	if (regulator_desc->type != REGULATOR_VOLTAGE &&
	    regulator_desc->type != REGULATOR_CURRENT)
		return ERR_PTR(-EINVAL);

	/* Only one of each should be implemented */
	WARN_ON(regulator_desc->ops->get_voltage &&
		regulator_desc->ops->get_voltage_sel);
	WARN_ON(regulator_desc->ops->set_voltage &&
		regulator_desc->ops->set_voltage_sel);

	/* If we're using selectors we must implement list_voltage. */
	if (regulator_desc->ops->get_voltage_sel &&
	    !regulator_desc->ops->list_voltage) {
		return ERR_PTR(-EINVAL);
	}
	if (regulator_desc->ops->set_voltage_sel &&
	    !regulator_desc->ops->list_voltage) {
		return ERR_PTR(-EINVAL);
	}

	init_data = config->init_data;

	rdev = kzalloc(sizeof(struct regulator_dev), GFP_KERNEL);
	if (rdev == NULL)
		return ERR_PTR(-ENOMEM);

	mutex_lock(&regulator_list_mutex);

	mutex_init(&rdev->mutex);
	rdev->reg_data = config->driver_data;
	rdev->owner = regulator_desc->owner;
	rdev->desc = regulator_desc;
	if (config->regmap)
		rdev->regmap = config->regmap;
	else
		rdev->regmap = dev_get_regmap(dev, NULL);
	INIT_LIST_HEAD(&rdev->consumer_list);
	INIT_LIST_HEAD(&rdev->list);
	BLOCKING_INIT_NOTIFIER_HEAD(&rdev->notifier);
	INIT_DELAYED_WORK(&rdev->disable_work, regulator_disable_work);

	/* preform any regulator specific init */
	if (init_data && init_data->regulator_init) {
		ret = init_data->regulator_init(rdev->reg_data);
		if (ret < 0)
			goto clean;
	}

	/* register with sysfs */
	rdev->dev.class = &regulator_class;
	rdev->dev.of_node = config->of_node;
	rdev->dev.parent = dev;
	dev_set_name(&rdev->dev, "regulator.%d",
		     atomic_inc_return(&regulator_no) - 1);
	ret = device_register(&rdev->dev);
	if (ret != 0) {
		put_device(&rdev->dev);
		goto clean;
	}

	dev_set_drvdata(&rdev->dev, rdev);

<<<<<<< HEAD
	if (config->ena_gpio) {
=======
	if (config->ena_gpio && gpio_is_valid(config->ena_gpio)) {
>>>>>>> 9450d57e
		ret = gpio_request_one(config->ena_gpio,
				       GPIOF_DIR_OUT | config->ena_gpio_flags,
				       rdev_get_name(rdev));
		if (ret != 0) {
			rdev_err(rdev, "Failed to request enable GPIO%d: %d\n",
				 config->ena_gpio, ret);
			goto clean;
		}

		rdev->ena_gpio = config->ena_gpio;
		rdev->ena_gpio_invert = config->ena_gpio_invert;

		if (config->ena_gpio_flags & GPIOF_OUT_INIT_HIGH)
			rdev->ena_gpio_state = 1;

		if (rdev->ena_gpio_invert)
			rdev->ena_gpio_state = !rdev->ena_gpio_state;
	}

	/* set regulator constraints */
	if (init_data)
		constraints = &init_data->constraints;

	ret = set_machine_constraints(rdev, constraints);
	if (ret < 0)
		goto scrub;

	/* add attributes supported by this regulator */
	ret = add_regulator_attributes(rdev);
	if (ret < 0)
		goto scrub;

	if (init_data && init_data->supply_regulator)
		supply = init_data->supply_regulator;
	else if (regulator_desc->supply_name)
		supply = regulator_desc->supply_name;

	if (supply) {
		struct regulator_dev *r;

		r = regulator_dev_lookup(dev, supply, &ret);

		if (!r) {
			dev_err(dev, "Failed to find supply %s\n", supply);
			ret = -EPROBE_DEFER;
			goto scrub;
		}

		ret = set_supply(rdev, r);
		if (ret < 0)
			goto scrub;

		/* Enable supply if rail is enabled */
		if (_regulator_is_enabled(rdev)) {
			ret = regulator_enable(rdev->supply);
			if (ret < 0)
				goto scrub;
		}
	}

	/* add consumers devices */
	if (init_data) {
		for (i = 0; i < init_data->num_consumer_supplies; i++) {
			ret = set_consumer_device_supply(rdev,
				init_data->consumer_supplies[i].dev_name,
				init_data->consumer_supplies[i].supply);
			if (ret < 0) {
				dev_err(dev, "Failed to set supply %s\n",
					init_data->consumer_supplies[i].supply);
				goto unset_supplies;
			}
		}
	}

	list_add(&rdev->list, &regulator_list);

	rdev_init_debugfs(rdev);
out:
	mutex_unlock(&regulator_list_mutex);
	return rdev;

unset_supplies:
	unset_regulator_supplies(rdev);

scrub:
	if (rdev->supply)
		regulator_put(rdev->supply);
	if (rdev->ena_gpio)
		gpio_free(rdev->ena_gpio);
	kfree(rdev->constraints);
	device_unregister(&rdev->dev);
	/* device core frees rdev */
	rdev = ERR_PTR(ret);
	goto out;

clean:
	kfree(rdev);
	rdev = ERR_PTR(ret);
	goto out;
}
EXPORT_SYMBOL_GPL(regulator_register);

/**
 * regulator_unregister - unregister regulator
 * @rdev: regulator to unregister
 *
 * Called by regulator drivers to unregister a regulator.
 */
void regulator_unregister(struct regulator_dev *rdev)
{
	if (rdev == NULL)
		return;

	if (rdev->supply)
		regulator_put(rdev->supply);
	mutex_lock(&regulator_list_mutex);
	debugfs_remove_recursive(rdev->debugfs);
	flush_work_sync(&rdev->disable_work.work);
	WARN_ON(rdev->open_count);
	unset_regulator_supplies(rdev);
	list_del(&rdev->list);
	kfree(rdev->constraints);
	if (rdev->ena_gpio)
		gpio_free(rdev->ena_gpio);
	device_unregister(&rdev->dev);
	mutex_unlock(&regulator_list_mutex);
}
EXPORT_SYMBOL_GPL(regulator_unregister);

/**
 * regulator_suspend_prepare - prepare regulators for system wide suspend
 * @state: system suspend state
 *
 * Configure each regulator with it's suspend operating parameters for state.
 * This will usually be called by machine suspend code prior to supending.
 */
int regulator_suspend_prepare(suspend_state_t state)
{
	struct regulator_dev *rdev;
	int ret = 0;

	/* ON is handled by regulator active state */
	if (state == PM_SUSPEND_ON)
		return -EINVAL;

	mutex_lock(&regulator_list_mutex);
	list_for_each_entry(rdev, &regulator_list, list) {

		mutex_lock(&rdev->mutex);
		ret = suspend_prepare(rdev, state);
		mutex_unlock(&rdev->mutex);

		if (ret < 0) {
			rdev_err(rdev, "failed to prepare\n");
			goto out;
		}
	}
out:
	mutex_unlock(&regulator_list_mutex);
	return ret;
}
EXPORT_SYMBOL_GPL(regulator_suspend_prepare);

/**
 * regulator_suspend_finish - resume regulators from system wide suspend
 *
 * Turn on regulators that might be turned off by regulator_suspend_prepare
 * and that should be turned on according to the regulators properties.
 */
int regulator_suspend_finish(void)
{
	struct regulator_dev *rdev;
	int ret = 0, error;

	mutex_lock(&regulator_list_mutex);
	list_for_each_entry(rdev, &regulator_list, list) {
		struct regulator_ops *ops = rdev->desc->ops;

		mutex_lock(&rdev->mutex);
		if ((rdev->use_count > 0  || rdev->constraints->always_on) &&
				ops->enable) {
			error = ops->enable(rdev);
			if (error)
				ret = error;
		} else {
			if (!has_full_constraints)
				goto unlock;
			if (!ops->disable)
				goto unlock;
			if (!_regulator_is_enabled(rdev))
				goto unlock;

			error = ops->disable(rdev);
			if (error)
				ret = error;
		}
unlock:
		mutex_unlock(&rdev->mutex);
	}
	mutex_unlock(&regulator_list_mutex);
	return ret;
}
EXPORT_SYMBOL_GPL(regulator_suspend_finish);

/**
 * regulator_has_full_constraints - the system has fully specified constraints
 *
 * Calling this function will cause the regulator API to disable all
 * regulators which have a zero use count and don't have an always_on
 * constraint in a late_initcall.
 *
 * The intention is that this will become the default behaviour in a
 * future kernel release so users are encouraged to use this facility
 * now.
 */
void regulator_has_full_constraints(void)
{
	has_full_constraints = 1;
}
EXPORT_SYMBOL_GPL(regulator_has_full_constraints);

/**
 * regulator_use_dummy_regulator - Provide a dummy regulator when none is found
 *
 * Calling this function will cause the regulator API to provide a
 * dummy regulator to consumers if no physical regulator is found,
 * allowing most consumers to proceed as though a regulator were
 * configured.  This allows systems such as those with software
 * controllable regulators for the CPU core only to be brought up more
 * readily.
 */
void regulator_use_dummy_regulator(void)
{
	board_wants_dummy_regulator = true;
}
EXPORT_SYMBOL_GPL(regulator_use_dummy_regulator);

/**
 * rdev_get_drvdata - get rdev regulator driver data
 * @rdev: regulator
 *
 * Get rdev regulator driver private data. This call can be used in the
 * regulator driver context.
 */
void *rdev_get_drvdata(struct regulator_dev *rdev)
{
	return rdev->reg_data;
}
EXPORT_SYMBOL_GPL(rdev_get_drvdata);

/**
 * regulator_get_drvdata - get regulator driver data
 * @regulator: regulator
 *
 * Get regulator driver private data. This call can be used in the consumer
 * driver context when non API regulator specific functions need to be called.
 */
void *regulator_get_drvdata(struct regulator *regulator)
{
	return regulator->rdev->reg_data;
}
EXPORT_SYMBOL_GPL(regulator_get_drvdata);

/**
 * regulator_set_drvdata - set regulator driver data
 * @regulator: regulator
 * @data: data
 */
void regulator_set_drvdata(struct regulator *regulator, void *data)
{
	regulator->rdev->reg_data = data;
}
EXPORT_SYMBOL_GPL(regulator_set_drvdata);

/**
 * regulator_get_id - get regulator ID
 * @rdev: regulator
 */
int rdev_get_id(struct regulator_dev *rdev)
{
	return rdev->desc->id;
}
EXPORT_SYMBOL_GPL(rdev_get_id);

struct device *rdev_get_dev(struct regulator_dev *rdev)
{
	return &rdev->dev;
}
EXPORT_SYMBOL_GPL(rdev_get_dev);

void *regulator_get_init_drvdata(struct regulator_init_data *reg_init_data)
{
	return reg_init_data->driver_data;
}
EXPORT_SYMBOL_GPL(regulator_get_init_drvdata);

#ifdef CONFIG_DEBUG_FS
static ssize_t supply_map_read_file(struct file *file, char __user *user_buf,
				    size_t count, loff_t *ppos)
{
	char *buf = kmalloc(PAGE_SIZE, GFP_KERNEL);
	ssize_t len, ret = 0;
	struct regulator_map *map;

	if (!buf)
		return -ENOMEM;

	list_for_each_entry(map, &regulator_map_list, list) {
		len = snprintf(buf + ret, PAGE_SIZE - ret,
			       "%s -> %s.%s\n",
			       rdev_get_name(map->regulator), map->dev_name,
			       map->supply);
		if (len >= 0)
			ret += len;
		if (ret > PAGE_SIZE) {
			ret = PAGE_SIZE;
			break;
		}
	}

	ret = simple_read_from_buffer(user_buf, count, ppos, buf, ret);

	kfree(buf);

	return ret;
}
#endif

static const struct file_operations supply_map_fops = {
#ifdef CONFIG_DEBUG_FS
	.read = supply_map_read_file,
	.llseek = default_llseek,
#endif
};

static int __init regulator_init(void)
{
	int ret;

	ret = class_register(&regulator_class);

	debugfs_root = debugfs_create_dir("regulator", NULL);
	if (!debugfs_root)
		pr_warn("regulator: Failed to create debugfs directory\n");

	debugfs_create_file("supply_map", 0444, debugfs_root, NULL,
			    &supply_map_fops);

	regulator_dummy_init();

	return ret;
}

/* init early to allow our consumers to complete system booting */
core_initcall(regulator_init);

static int __init regulator_init_complete(void)
{
	struct regulator_dev *rdev;
	struct regulator_ops *ops;
	struct regulation_constraints *c;
	int enabled, ret;

	/*
	 * Since DT doesn't provide an idiomatic mechanism for
	 * enabling full constraints and since it's much more natural
	 * with DT to provide them just assume that a DT enabled
	 * system has full constraints.
	 */
	if (of_have_populated_dt())
		has_full_constraints = true;

	mutex_lock(&regulator_list_mutex);

	/* If we have a full configuration then disable any regulators
	 * which are not in use or always_on.  This will become the
	 * default behaviour in the future.
	 */
	list_for_each_entry(rdev, &regulator_list, list) {
		ops = rdev->desc->ops;
		c = rdev->constraints;

		if (!ops->disable || (c && c->always_on))
			continue;

		mutex_lock(&rdev->mutex);

		if (rdev->use_count)
			goto unlock;

		/* If we can't read the status assume it's on. */
		if (ops->is_enabled)
			enabled = ops->is_enabled(rdev);
		else
			enabled = 1;

		if (!enabled)
			goto unlock;

		if (has_full_constraints) {
			/* We log since this may kill the system if it
			 * goes wrong. */
			rdev_info(rdev, "disabling\n");
			ret = ops->disable(rdev);
			if (ret != 0) {
				rdev_err(rdev, "couldn't disable: %d\n", ret);
			}
		} else {
			/* The intention is that in future we will
			 * assume that full constraints are provided
			 * so warn even if we aren't going to do
			 * anything here.
			 */
			rdev_warn(rdev, "incomplete constraints, leaving on\n");
		}

unlock:
		mutex_unlock(&rdev->mutex);
	}

	mutex_unlock(&regulator_list_mutex);

	return 0;
}
late_initcall(regulator_init_complete);<|MERGE_RESOLUTION|>--- conflicted
+++ resolved
@@ -3217,11 +3217,7 @@
 
 	dev_set_drvdata(&rdev->dev, rdev);
 
-<<<<<<< HEAD
-	if (config->ena_gpio) {
-=======
 	if (config->ena_gpio && gpio_is_valid(config->ena_gpio)) {
->>>>>>> 9450d57e
 		ret = gpio_request_one(config->ena_gpio,
 				       GPIOF_DIR_OUT | config->ena_gpio_flags,
 				       rdev_get_name(rdev));
