--- conflicted
+++ resolved
@@ -437,10 +437,7 @@
 			struct hl_cs_compl *cs_cmpl)
 {
 	struct hl_cs_encaps_sig_handle *handle = cs->encaps_sig_hdl;
-<<<<<<< HEAD
-=======
 	u32 offset = 0;
->>>>>>> 318a54c0
 
 	cs_cmpl->hw_sob = handle->hw_sob;
 
@@ -450,11 +447,6 @@
 	 * set offset 1 for example he mean to wait only for the first
 	 * signal only, which will be pre_sob_val, and if he set offset 2
 	 * then the value required is (pre_sob_val + 1) and so on...
-<<<<<<< HEAD
-	 */
-	cs_cmpl->sob_val = handle->pre_sob_val +
-			(job->encaps_sig_wait_offset - 1);
-=======
 	 * if user set wait offset to 0, then treat it as legacy wait cs,
 	 * wait for the next signal.
 	 */
@@ -462,7 +454,6 @@
 		offset = job->encaps_sig_wait_offset - 1;
 
 	cs_cmpl->sob_val = handle->pre_sob_val + offset;
->>>>>>> 318a54c0
 }
 
 static int init_wait_cs(struct hl_device *hdev, struct hl_cs *cs,
