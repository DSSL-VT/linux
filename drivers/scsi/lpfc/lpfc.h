/*******************************************************************
 * This file is part of the Emulex Linux Device Driver for         *
 * Fibre Channel Host Bus Adapters.                                *
 * Copyright (C) 2017-2020 Broadcom. All Rights Reserved. The term *
 * “Broadcom” refers to Broadcom Inc. and/or its subsidiaries.     *
 * Copyright (C) 2004-2016 Emulex.  All rights reserved.           *
 * EMULEX and SLI are trademarks of Emulex.                        *
 * www.broadcom.com                                                *
 * Portions Copyright (C) 2004-2005 Christoph Hellwig              *
 *                                                                 *
 * This program is free software; you can redistribute it and/or   *
 * modify it under the terms of version 2 of the GNU General       *
 * Public License as published by the Free Software Foundation.    *
 * This program is distributed in the hope that it will be useful. *
 * ALL EXPRESS OR IMPLIED CONDITIONS, REPRESENTATIONS AND          *
 * WARRANTIES, INCLUDING ANY IMPLIED WARRANTY OF MERCHANTABILITY,  *
 * FITNESS FOR A PARTICULAR PURPOSE, OR NON-INFRINGEMENT, ARE      *
 * DISCLAIMED, EXCEPT TO THE EXTENT THAT SUCH DISCLAIMERS ARE HELD *
 * TO BE LEGALLY INVALID.  See the GNU General Public License for  *
 * more details, a copy of which can be found in the file COPYING  *
 * included with this package.                                     *
 *******************************************************************/

#include <scsi/scsi_host.h>
#include <linux/ktime.h>
#include <linux/workqueue.h>

#if defined(CONFIG_DEBUG_FS) && !defined(CONFIG_SCSI_LPFC_DEBUG_FS)
#define CONFIG_SCSI_LPFC_DEBUG_FS
#endif

struct lpfc_sli2_slim;

#define ELX_MODEL_NAME_SIZE	80

#define LPFC_PCI_DEV_LP		0x1
#define LPFC_PCI_DEV_OC		0x2

#define LPFC_SLI_REV2		2
#define LPFC_SLI_REV3		3
#define LPFC_SLI_REV4		4

#define LPFC_MAX_TARGET		4096	/* max number of targets supported */
#define LPFC_MAX_DISC_THREADS	64	/* max outstanding discovery els
					   requests */
#define LPFC_MAX_NS_RETRY	3	/* Number of retry attempts to contact
					   the NameServer  before giving up. */
#define LPFC_CMD_PER_LUN	3	/* max outstanding cmds per lun */
#define LPFC_DEFAULT_SG_SEG_CNT 64	/* sg element count per scsi cmnd */
#define LPFC_DEFAULT_MENLO_SG_SEG_CNT 128	/* sg element count per scsi
		cmnd for menlo needs nearly twice as for firmware
		downloads using bsg */

#define LPFC_DEFAULT_XPSGL_SIZE	256
#define LPFC_MAX_SG_TABLESIZE	0xffff
#define LPFC_MIN_SG_SLI4_BUF_SZ	0x800	/* based on LPFC_DEFAULT_SG_SEG_CNT */
#define LPFC_MAX_BG_SLI4_SEG_CNT_DIF 128 /* sg element count for BlockGuard */
#define LPFC_MAX_SG_SEG_CNT_DIF 512	/* sg element count per scsi cmnd  */
#define LPFC_MAX_SG_SEG_CNT	4096	/* sg element count per scsi cmnd */
#define LPFC_MIN_SG_SEG_CNT	32	/* sg element count per scsi cmnd */
#define LPFC_MAX_SGL_SEG_CNT	512	/* SGL element count per scsi cmnd */
#define LPFC_MAX_BPL_SEG_CNT	4096	/* BPL element count per scsi cmnd */
#define LPFC_MAX_NVME_SEG_CNT	256	/* max SGL element cnt per NVME cmnd */

#define LPFC_MAX_SGE_SIZE       0x80000000 /* Maximum data allowed in a SGE */
#define LPFC_IOCB_LIST_CNT	2250	/* list of IOCBs for fast-path usage. */
#define LPFC_Q_RAMP_UP_INTERVAL 120     /* lun q_depth ramp up interval */
#define LPFC_VNAME_LEN		100	/* vport symbolic name length */
#define LPFC_TGTQ_RAMPUP_PCENT	5	/* Target queue rampup in percentage */
#define LPFC_MIN_TGT_QDEPTH	10
#define LPFC_MAX_TGT_QDEPTH	0xFFFF

#define  LPFC_MAX_BUCKET_COUNT 20	/* Maximum no. of buckets for stat data
					   collection. */
/*
 * Following time intervals are used of adjusting SCSI device
 * queue depths when there are driver resource error or Firmware
 * resource error.
 */
/* 1 Second */
#define QUEUE_RAMP_DOWN_INTERVAL	(msecs_to_jiffies(1000 * 1))

/* Number of exchanges reserved for discovery to complete */
#define LPFC_DISC_IOCB_BUFF_COUNT 20

#define LPFC_HB_MBOX_INTERVAL   5	/* Heart beat interval in seconds. */
#define LPFC_HB_MBOX_TIMEOUT    30	/* Heart beat timeout  in seconds. */

/* Error Attention event polling interval */
#define LPFC_ERATT_POLL_INTERVAL	5 /* EATT poll interval in seconds */

/* Define macros for 64 bit support */
#define putPaddrLow(addr)    ((uint32_t) (0xffffffff & (u64)(addr)))
#define putPaddrHigh(addr)   ((uint32_t) (0xffffffff & (((u64)(addr))>>32)))
#define getPaddr(high, low)  ((dma_addr_t)( \
			     (( (u64)(high)<<16 ) << 16)|( (u64)(low))))
/* Provide maximum configuration definitions. */
#define LPFC_DRVR_TIMEOUT	16	/* driver iocb timeout value in sec */
#define FC_MAX_ADPTMSG		64

#define MAX_HBAEVT	32
#define MAX_HBAS_NO_RESET 16

/* Number of MSI-X vectors the driver uses */
#define LPFC_MSIX_VECTORS	2

/* lpfc wait event data ready flag */
#define LPFC_DATA_READY		0	/* bit 0 */

/* queue dump line buffer size */
#define LPFC_LBUF_SZ		128

/* mailbox system shutdown options */
#define LPFC_MBX_NO_WAIT	0
#define LPFC_MBX_WAIT		1

enum lpfc_polling_flags {
	ENABLE_FCP_RING_POLLING = 0x1,
	DISABLE_FCP_RING_INT    = 0x2
};

struct perf_prof {
	uint16_t cmd_cpu[40];
	uint16_t rsp_cpu[40];
	uint16_t qh_cpu[40];
	uint16_t wqidx[40];
};

/*
 * Provide for FC4 TYPE x28 - NVME.  The
 * bit mask for FCP and NVME is 0x8 identically
 * because they are 32 bit positions distance.
 */
#define LPFC_FC4_TYPE_BITMASK	0x00000100

/* Provide DMA memory definitions the driver uses per port instance. */
struct lpfc_dmabuf {
	struct list_head list;
	void *virt;		/* virtual address ptr */
	dma_addr_t phys;	/* mapped address */
	uint32_t   buffer_tag;	/* used for tagged queue ring */
};

struct lpfc_nvmet_ctxbuf {
	struct list_head list;
	struct lpfc_nvmet_rcv_ctx *context;
	struct lpfc_iocbq *iocbq;
	struct lpfc_sglq *sglq;
	struct work_struct defer_work;
};

struct lpfc_dma_pool {
	struct lpfc_dmabuf   *elements;
	uint32_t    max_count;
	uint32_t    current_count;
};

struct hbq_dmabuf {
	struct lpfc_dmabuf hbuf;
	struct lpfc_dmabuf dbuf;
	uint16_t total_size;
	uint16_t bytes_recv;
	uint32_t tag;
	struct lpfc_cq_event cq_event;
	unsigned long time_stamp;
	void *context;
};

struct rqb_dmabuf {
	struct lpfc_dmabuf hbuf;
	struct lpfc_dmabuf dbuf;
	uint16_t total_size;
	uint16_t bytes_recv;
	uint16_t idx;
	struct lpfc_queue *hrq;	  /* ptr to associated Header RQ */
	struct lpfc_queue *drq;	  /* ptr to associated Data RQ */
};

/* Priority bit.  Set value to exceed low water mark in lpfc_mem. */
#define MEM_PRI		0x100


/****************************************************************************/
/*      Device VPD save area                                                */
/****************************************************************************/
typedef struct lpfc_vpd {
	uint32_t status;	/* vpd status value */
	uint32_t length;	/* number of bytes actually returned */
	struct {
		uint32_t rsvd1;	/* Revision numbers */
		uint32_t biuRev;
		uint32_t smRev;
		uint32_t smFwRev;
		uint32_t endecRev;
		uint16_t rBit;
		uint8_t fcphHigh;
		uint8_t fcphLow;
		uint8_t feaLevelHigh;
		uint8_t feaLevelLow;
		uint32_t postKernRev;
		uint32_t opFwRev;
		uint8_t opFwName[16];
		uint32_t sli1FwRev;
		uint8_t sli1FwName[16];
		uint32_t sli2FwRev;
		uint8_t sli2FwName[16];
	} rev;
	struct {
#ifdef __BIG_ENDIAN_BITFIELD
		uint32_t rsvd3  :20;  /* Reserved                             */
		uint32_t rsvd2	: 3;  /* Reserved                             */
		uint32_t cbg	: 1;  /* Configure BlockGuard                 */
		uint32_t cmv	: 1;  /* Configure Max VPIs                   */
		uint32_t ccrp   : 1;  /* Config Command Ring Polling          */
		uint32_t csah   : 1;  /* Configure Synchronous Abort Handling */
		uint32_t chbs   : 1;  /* Cofigure Host Backing store          */
		uint32_t cinb   : 1;  /* Enable Interrupt Notification Block  */
		uint32_t cerbm	: 1;  /* Configure Enhanced Receive Buf Mgmt  */
		uint32_t cmx	: 1;  /* Configure Max XRIs                   */
		uint32_t cmr	: 1;  /* Configure Max RPIs                   */
#else	/*  __LITTLE_ENDIAN */
		uint32_t cmr	: 1;  /* Configure Max RPIs                   */
		uint32_t cmx	: 1;  /* Configure Max XRIs                   */
		uint32_t cerbm	: 1;  /* Configure Enhanced Receive Buf Mgmt  */
		uint32_t cinb   : 1;  /* Enable Interrupt Notification Block  */
		uint32_t chbs   : 1;  /* Cofigure Host Backing store          */
		uint32_t csah   : 1;  /* Configure Synchronous Abort Handling */
		uint32_t ccrp   : 1;  /* Config Command Ring Polling          */
		uint32_t cmv	: 1;  /* Configure Max VPIs                   */
		uint32_t cbg	: 1;  /* Configure BlockGuard                 */
		uint32_t rsvd2	: 3;  /* Reserved                             */
		uint32_t rsvd3  :20;  /* Reserved                             */
#endif
	} sli3Feat;
} lpfc_vpd_t;


/*
 * lpfc stat counters
 */
struct lpfc_stats {
	/* Statistics for ELS commands */
	uint32_t elsLogiCol;
	uint32_t elsRetryExceeded;
	uint32_t elsXmitRetry;
	uint32_t elsDelayRetry;
	uint32_t elsRcvDrop;
	uint32_t elsRcvFrame;
	uint32_t elsRcvRSCN;
	uint32_t elsRcvRNID;
	uint32_t elsRcvFARP;
	uint32_t elsRcvFARPR;
	uint32_t elsRcvFLOGI;
	uint32_t elsRcvPLOGI;
	uint32_t elsRcvADISC;
	uint32_t elsRcvPDISC;
	uint32_t elsRcvFAN;
	uint32_t elsRcvLOGO;
	uint32_t elsRcvPRLO;
	uint32_t elsRcvPRLI;
	uint32_t elsRcvLIRR;
	uint32_t elsRcvRLS;
	uint32_t elsRcvRPL;
	uint32_t elsRcvRRQ;
	uint32_t elsRcvRTV;
	uint32_t elsRcvECHO;
	uint32_t elsRcvLCB;
	uint32_t elsRcvRDP;
	uint32_t elsXmitFLOGI;
	uint32_t elsXmitFDISC;
	uint32_t elsXmitPLOGI;
	uint32_t elsXmitPRLI;
	uint32_t elsXmitADISC;
	uint32_t elsXmitLOGO;
	uint32_t elsXmitSCR;
	uint32_t elsXmitRSCN;
	uint32_t elsXmitRNID;
	uint32_t elsXmitFARP;
	uint32_t elsXmitFARPR;
	uint32_t elsXmitACC;
	uint32_t elsXmitLSRJT;

	uint32_t frameRcvBcast;
	uint32_t frameRcvMulti;
	uint32_t strayXmitCmpl;
	uint32_t frameXmitDelay;
	uint32_t xriCmdCmpl;
	uint32_t xriStatErr;
	uint32_t LinkUp;
	uint32_t LinkDown;
	uint32_t LinkMultiEvent;
	uint32_t NoRcvBuf;
	uint32_t fcpCmd;
	uint32_t fcpCmpl;
	uint32_t fcpRspErr;
	uint32_t fcpRemoteStop;
	uint32_t fcpPortRjt;
	uint32_t fcpPortBusy;
	uint32_t fcpError;
	uint32_t fcpLocalErr;
};

struct lpfc_hba;


enum discovery_state {
	LPFC_VPORT_UNKNOWN     =  0,    /* vport state is unknown */
	LPFC_VPORT_FAILED      =  1,    /* vport has failed */
	LPFC_LOCAL_CFG_LINK    =  6,    /* local NPORT Id configured */
	LPFC_FLOGI             =  7,    /* FLOGI sent to Fabric */
	LPFC_FDISC             =  8,    /* FDISC sent for vport */
	LPFC_FABRIC_CFG_LINK   =  9,    /* Fabric assigned NPORT Id
				         * configured */
	LPFC_NS_REG            =  10,   /* Register with NameServer */
	LPFC_NS_QRY            =  11,   /* Query NameServer for NPort ID list */
	LPFC_BUILD_DISC_LIST   =  12,   /* Build ADISC and PLOGI lists for
				         * device authentication / discovery */
	LPFC_DISC_AUTH         =  13,   /* Processing ADISC list */
	LPFC_VPORT_READY       =  32,
};

enum hba_state {
	LPFC_LINK_UNKNOWN    =   0,   /* HBA state is unknown */
	LPFC_WARM_START      =   1,   /* HBA state after selective reset */
	LPFC_INIT_START      =   2,   /* Initial state after board reset */
	LPFC_INIT_MBX_CMDS   =   3,   /* Initialize HBA with mbox commands */
	LPFC_LINK_DOWN       =   4,   /* HBA initialized, link is down */
	LPFC_LINK_UP         =   5,   /* Link is up  - issue READ_LA */
	LPFC_CLEAR_LA        =   6,   /* authentication cmplt - issue
				       * CLEAR_LA */
	LPFC_HBA_READY       =  32,
	LPFC_HBA_ERROR       =  -1
};

struct lpfc_trunk_link_state {
	enum hba_state state;
	uint8_t fault;
};

struct lpfc_trunk_link  {
	struct lpfc_trunk_link_state link0,
				     link1,
				     link2,
				     link3;
};

struct lpfc_vport {
	struct lpfc_hba *phba;
	struct list_head listentry;
	uint8_t port_type;
#define LPFC_PHYSICAL_PORT 1
#define LPFC_NPIV_PORT  2
#define LPFC_FABRIC_PORT 3
	enum discovery_state port_state;

	uint16_t vpi;
	uint16_t vfi;
	uint8_t vpi_state;
#define LPFC_VPI_REGISTERED	0x1

	uint32_t fc_flag;	/* FC flags */
/* Several of these flags are HBA centric and should be moved to
 * phba->link_flag (e.g. FC_PTP, FC_PUBLIC_LOOP)
 */
#define FC_PT2PT                0x1	 /* pt2pt with no fabric */
#define FC_PT2PT_PLOGI          0x2	 /* pt2pt initiate PLOGI */
#define FC_DISC_TMO             0x4	 /* Discovery timer running */
#define FC_PUBLIC_LOOP          0x8	 /* Public loop */
#define FC_LBIT                 0x10	 /* LOGIN bit in loopinit set */
#define FC_RSCN_MODE            0x20	 /* RSCN cmd rcv'ed */
#define FC_NLP_MORE             0x40	 /* More node to process in node tbl */
#define FC_OFFLINE_MODE         0x80	 /* Interface is offline for diag */
#define FC_FABRIC               0x100	 /* We are fabric attached */
#define FC_VPORT_LOGO_RCVD      0x200    /* LOGO received on vport */
#define FC_RSCN_DISCOVERY       0x400	 /* Auth all devices after RSCN */
#define FC_LOGO_RCVD_DID_CHNG   0x800    /* FDISC on phys port detect DID chng*/
#define FC_SCSI_SCAN_TMO        0x4000	 /* scsi scan timer running */
#define FC_ABORT_DISCOVERY      0x8000	 /* we want to abort discovery */
#define FC_NDISC_ACTIVE         0x10000	 /* NPort discovery active */
#define FC_BYPASSED_MODE        0x20000	 /* NPort is in bypassed mode */
#define FC_VPORT_NEEDS_REG_VPI	0x80000  /* Needs to have its vpi registered */
#define FC_RSCN_DEFERRED	0x100000 /* A deferred RSCN being processed */
#define FC_VPORT_NEEDS_INIT_VPI 0x200000 /* Need to INIT_VPI before FDISC */
#define FC_VPORT_CVL_RCVD	0x400000 /* VLink failed due to CVL	 */
#define FC_VFI_REGISTERED	0x800000 /* VFI is registered */
#define FC_FDISC_COMPLETED	0x1000000/* FDISC completed */
#define FC_DISC_DELAYED		0x2000000/* Delay NPort discovery */

	uint32_t ct_flags;
#define FC_CT_RFF_ID		0x1	 /* RFF_ID accepted by switch */
#define FC_CT_RNN_ID		0x2	 /* RNN_ID accepted by switch */
#define FC_CT_RSNN_NN		0x4	 /* RSNN_NN accepted by switch */
#define FC_CT_RSPN_ID		0x8	 /* RSPN_ID accepted by switch */
#define FC_CT_RFT_ID		0x10	 /* RFT_ID accepted by switch */

	struct list_head fc_nodes;

	/* Keep counters for the number of entries in each list. */
	uint16_t fc_plogi_cnt;
	uint16_t fc_adisc_cnt;
	uint16_t fc_reglogin_cnt;
	uint16_t fc_prli_cnt;
	uint16_t fc_unmap_cnt;
	uint16_t fc_map_cnt;
	uint16_t fc_npr_cnt;
	uint16_t fc_unused_cnt;
	struct serv_parm fc_sparam;	/* buffer for our service parameters */

	uint32_t fc_myDID;	/* fibre channel S_ID */
	uint32_t fc_prevDID;	/* previous fibre channel S_ID */
	struct lpfc_name fabric_portname;
	struct lpfc_name fabric_nodename;

	int32_t stopped;   /* HBA has not been restarted since last ERATT */
	uint8_t fc_linkspeed;	/* Link speed after last READ_LA */

	uint32_t num_disc_nodes;	/* in addition to hba_state */
	uint32_t gidft_inp;		/* cnt of outstanding GID_FTs */

	uint32_t fc_nlp_cnt;	/* outstanding NODELIST requests */
	uint32_t fc_rscn_id_cnt;	/* count of RSCNs payloads in list */
	uint32_t fc_rscn_flush;		/* flag use of fc_rscn_id_list */
	struct lpfc_dmabuf *fc_rscn_id_list[FC_MAX_HOLD_RSCN];
	struct lpfc_name fc_nodename;	/* fc nodename */
	struct lpfc_name fc_portname;	/* fc portname */

	struct lpfc_work_evt disc_timeout_evt;

	struct timer_list fc_disctmo;	/* Discovery rescue timer */
	uint8_t fc_ns_retry;	/* retries for fabric nameserver */
	uint32_t fc_prli_sent;	/* cntr for outstanding PRLIs */

	spinlock_t work_port_lock;
	uint32_t work_port_events; /* Timeout to be handled  */
#define WORKER_DISC_TMO                0x1	/* vport: Discovery timeout */
#define WORKER_ELS_TMO                 0x2	/* vport: ELS timeout */
#define WORKER_DELAYED_DISC_TMO        0x8	/* vport: delayed discovery */

#define WORKER_MBOX_TMO                0x100	/* hba: MBOX timeout */
#define WORKER_HB_TMO                  0x200	/* hba: Heart beat timeout */
#define WORKER_FABRIC_BLOCK_TMO        0x400	/* hba: fabric block timeout */
#define WORKER_RAMP_DOWN_QUEUE         0x800	/* hba: Decrease Q depth */
#define WORKER_RAMP_UP_QUEUE           0x1000	/* hba: Increase Q depth */
#define WORKER_SERVICE_TXQ             0x2000	/* hba: IOCBs on the txq */

	struct timer_list els_tmofunc;
	struct timer_list delayed_disc_tmo;

	int unreg_vpi_cmpl;

	uint8_t load_flag;
#define FC_LOADING		0x1	/* HBA in process of loading drvr */
#define FC_UNLOADING		0x2	/* HBA in process of unloading drvr */
#define FC_ALLOW_FDMI		0x4	/* port is ready for FDMI requests */
	/* Vport Config Parameters */
	uint32_t cfg_scan_down;
	uint32_t cfg_lun_queue_depth;
	uint32_t cfg_nodev_tmo;
	uint32_t cfg_devloss_tmo;
	uint32_t cfg_restrict_login;
	uint32_t cfg_peer_port_login;
	uint32_t cfg_fcp_class;
	uint32_t cfg_use_adisc;
	uint32_t cfg_discovery_threads;
	uint32_t cfg_log_verbose;
	uint32_t cfg_enable_fc4_type;
	uint32_t cfg_max_luns;
	uint32_t cfg_enable_da_id;
	uint32_t cfg_max_scsicmpl_time;
	uint32_t cfg_tgt_queue_depth;
	uint32_t cfg_first_burst_size;
	uint32_t dev_loss_tmo_changed;

	struct fc_vport *fc_vport;

#ifdef CONFIG_SCSI_LPFC_DEBUG_FS
	struct dentry *debug_disc_trc;
	struct dentry *debug_nodelist;
	struct dentry *debug_nvmestat;
	struct dentry *debug_scsistat;
	struct dentry *debug_ioktime;
	struct dentry *debug_hdwqstat;
	struct dentry *vport_debugfs_root;
	struct lpfc_debugfs_trc *disc_trc;
	atomic_t disc_trc_cnt;
#endif
	uint8_t stat_data_enabled;
	uint8_t stat_data_blocked;
	struct list_head rcv_buffer_list;
	unsigned long rcv_buffer_time_stamp;
	uint32_t vport_flag;
#define STATIC_VPORT	1
#define FAWWPN_SET	2
#define FAWWPN_PARAM_CHG	4

	uint16_t fdmi_num_disc;
	uint32_t fdmi_hba_mask;
	uint32_t fdmi_port_mask;

	/* There is a single nvme instance per vport. */
	struct nvme_fc_local_port *localport;
	uint8_t  nvmei_support; /* driver supports NVME Initiator */
	uint32_t last_fcp_wqidx;
	uint32_t rcv_flogi_cnt; /* How many unsol FLOGIs ACK'd. */
};

struct hbq_s {
	uint16_t entry_count;	  /* Current number of HBQ slots */
	uint16_t buffer_count;	  /* Current number of buffers posted */
	uint32_t next_hbqPutIdx;  /* Index to next HBQ slot to use */
	uint32_t hbqPutIdx;	  /* HBQ slot to use */
	uint32_t local_hbqGetIdx; /* Local copy of Get index from Port */
	void    *hbq_virt;	  /* Virtual ptr to this hbq */
	struct list_head hbq_buffer_list;  /* buffers assigned to this HBQ */
				  /* Callback for HBQ buffer allocation */
	struct hbq_dmabuf *(*hbq_alloc_buffer) (struct lpfc_hba *);
				  /* Callback for HBQ buffer free */
	void               (*hbq_free_buffer) (struct lpfc_hba *,
					       struct hbq_dmabuf *);
};

/* this matches the position in the lpfc_hbq_defs array */
#define LPFC_ELS_HBQ	0
#define LPFC_MAX_HBQS	1

enum hba_temp_state {
	HBA_NORMAL_TEMP,
	HBA_OVER_TEMP
};

enum intr_type_t {
	NONE = 0,
	INTx,
	MSI,
	MSIX,
};

#define LPFC_CT_CTX_MAX		64
struct unsol_rcv_ct_ctx {
	uint32_t ctxt_id;
	uint32_t SID;
	uint32_t valid;
#define UNSOL_INVALID		0
#define UNSOL_VALID		1
	uint16_t oxid;
	uint16_t rxid;
};

#define LPFC_USER_LINK_SPEED_AUTO	0	/* auto select (default)*/
#define LPFC_USER_LINK_SPEED_1G		1	/* 1 Gigabaud */
#define LPFC_USER_LINK_SPEED_2G		2	/* 2 Gigabaud */
#define LPFC_USER_LINK_SPEED_4G		4	/* 4 Gigabaud */
#define LPFC_USER_LINK_SPEED_8G		8	/* 8 Gigabaud */
#define LPFC_USER_LINK_SPEED_10G	10	/* 10 Gigabaud */
#define LPFC_USER_LINK_SPEED_16G	16	/* 16 Gigabaud */
#define LPFC_USER_LINK_SPEED_32G	32	/* 32 Gigabaud */
#define LPFC_USER_LINK_SPEED_64G	64	/* 64 Gigabaud */
#define LPFC_USER_LINK_SPEED_MAX	LPFC_USER_LINK_SPEED_64G

#define LPFC_LINK_SPEED_STRING "0, 1, 2, 4, 8, 10, 16, 32, 64"

enum nemb_type {
	nemb_mse = 1,
	nemb_hbd
};

enum mbox_type {
	mbox_rd = 1,
	mbox_wr
};

enum dma_type {
	dma_mbox = 1,
	dma_ebuf
};

enum sta_type {
	sta_pre_addr = 1,
	sta_pos_addr
};

struct lpfc_mbox_ext_buf_ctx {
	uint32_t state;
#define LPFC_BSG_MBOX_IDLE		0
#define LPFC_BSG_MBOX_HOST              1
#define LPFC_BSG_MBOX_PORT		2
#define LPFC_BSG_MBOX_DONE		3
#define LPFC_BSG_MBOX_ABTS		4
	enum nemb_type nembType;
	enum mbox_type mboxType;
	uint32_t numBuf;
	uint32_t mbxTag;
	uint32_t seqNum;
	struct lpfc_dmabuf *mbx_dmabuf;
	struct list_head ext_dmabuf_list;
};

struct lpfc_epd_pool {
	/* Expedite pool */
	struct list_head list;
	u32 count;
	spinlock_t lock;	/* lock for expedite pool */
};

enum ras_state {
	INACTIVE,
	REG_INPROGRESS,
	ACTIVE
};

struct lpfc_ras_fwlog {
	uint8_t *fwlog_buff;
	uint32_t fw_buffcount; /* Buffer size posted to FW */
#define LPFC_RAS_BUFF_ENTERIES  16      /* Each entry can hold max of 64k */
#define LPFC_RAS_MAX_ENTRY_SIZE (64 * 1024)
#define LPFC_RAS_MIN_BUFF_POST_SIZE (256 * 1024)
#define LPFC_RAS_MAX_BUFF_POST_SIZE (1024 * 1024)
	uint32_t fw_loglevel; /* Log level set */
	struct lpfc_dmabuf lwpd;
	struct list_head fwlog_buff_list;

	/* RAS support status on adapter */
	bool ras_hwsupport; /* RAS Support available on HW or not */
	bool ras_enabled;   /* Ras Enabled for the function */
#define LPFC_RAS_DISABLE_LOGGING 0x00
#define LPFC_RAS_ENABLE_LOGGING 0x01
	enum ras_state state;    /* RAS logging running state */
};

struct lpfc_hba {
	/* SCSI interface function jump table entries */
	struct lpfc_io_buf * (*lpfc_get_scsi_buf)
		(struct lpfc_hba *phba, struct lpfc_nodelist *ndlp,
		struct scsi_cmnd *cmnd);
	int (*lpfc_scsi_prep_dma_buf)
		(struct lpfc_hba *, struct lpfc_io_buf *);
	void (*lpfc_scsi_unprep_dma_buf)
		(struct lpfc_hba *, struct lpfc_io_buf *);
	void (*lpfc_release_scsi_buf)
		(struct lpfc_hba *, struct lpfc_io_buf *);
	void (*lpfc_rampdown_queue_depth)
		(struct lpfc_hba *);
	void (*lpfc_scsi_prep_cmnd)
		(struct lpfc_vport *, struct lpfc_io_buf *,
		 struct lpfc_nodelist *);

	/* IOCB interface function jump table entries */
	int (*__lpfc_sli_issue_iocb)
		(struct lpfc_hba *, uint32_t,
		 struct lpfc_iocbq *, uint32_t);
	void (*__lpfc_sli_release_iocbq)(struct lpfc_hba *,
			 struct lpfc_iocbq *);
	int (*lpfc_hba_down_post)(struct lpfc_hba *phba);
	IOCB_t * (*lpfc_get_iocb_from_iocbq)
		(struct lpfc_iocbq *);
	void (*lpfc_scsi_cmd_iocb_cmpl)
		(struct lpfc_hba *, struct lpfc_iocbq *, struct lpfc_iocbq *);

	/* MBOX interface function jump table entries */
	int (*lpfc_sli_issue_mbox)
		(struct lpfc_hba *, LPFC_MBOXQ_t *, uint32_t);

	/* Slow-path IOCB process function jump table entries */
	void (*lpfc_sli_handle_slow_ring_event)
		(struct lpfc_hba *phba, struct lpfc_sli_ring *pring,
		 uint32_t mask);

	/* INIT device interface function jump table entries */
	int (*lpfc_sli_hbq_to_firmware)
		(struct lpfc_hba *, uint32_t, struct hbq_dmabuf *);
	int (*lpfc_sli_brdrestart)
		(struct lpfc_hba *);
	int (*lpfc_sli_brdready)
		(struct lpfc_hba *, uint32_t);
	void (*lpfc_handle_eratt)
		(struct lpfc_hba *);
	void (*lpfc_stop_port)
		(struct lpfc_hba *);
	int (*lpfc_hba_init_link)
		(struct lpfc_hba *, uint32_t);
	int (*lpfc_hba_down_link)
		(struct lpfc_hba *, uint32_t);
	int (*lpfc_selective_reset)
		(struct lpfc_hba *);

	int (*lpfc_bg_scsi_prep_dma_buf)
		(struct lpfc_hba *, struct lpfc_io_buf *);
	/* Add new entries here */

	/* expedite pool */
	struct lpfc_epd_pool epd_pool;

	/* SLI4 specific HBA data structure */
	struct lpfc_sli4_hba sli4_hba;

	struct workqueue_struct *wq;
	struct delayed_work     eq_delay_work;

	struct lpfc_sli sli;
	uint8_t pci_dev_grp;	/* lpfc PCI dev group: 0x0, 0x1, 0x2,... */
	uint32_t sli_rev;		/* SLI2, SLI3, or SLI4 */
	uint32_t sli3_options;		/* Mask of enabled SLI3 options */
#define LPFC_SLI3_HBQ_ENABLED		0x01
#define LPFC_SLI3_NPIV_ENABLED		0x02
#define LPFC_SLI3_VPORT_TEARDOWN	0x04
#define LPFC_SLI3_CRP_ENABLED		0x08
#define LPFC_SLI3_BG_ENABLED		0x20
#define LPFC_SLI3_DSS_ENABLED		0x40
#define LPFC_SLI4_PERFH_ENABLED		0x80
#define LPFC_SLI4_PHWQ_ENABLED		0x100
	uint32_t iocb_cmd_size;
	uint32_t iocb_rsp_size;

	struct lpfc_trunk_link  trunk_link;
	enum hba_state link_state;
	uint32_t link_flag;	/* link state flags */
#define LS_LOOPBACK_MODE      0x1	/* NPort is in Loopback mode */
					/* This flag is set while issuing */
					/* INIT_LINK mailbox command */
#define LS_NPIV_FAB_SUPPORTED 0x2	/* Fabric supports NPIV */
#define LS_IGNORE_ERATT       0x4	/* intr handler should ignore ERATT */
#define LS_MDS_LINK_DOWN      0x8	/* MDS Diagnostics Link Down */
#define LS_MDS_LOOPBACK      0x10	/* MDS Diagnostics Link Up (Loopback) */

	uint32_t hba_flag;	/* hba generic flags */
#define HBA_ERATT_HANDLED	0x1 /* This flag is set when eratt handled */
#define DEFER_ERATT		0x2 /* Deferred error attention in progress */
#define HBA_FCOE_MODE		0x4 /* HBA function in FCoE Mode */
#define HBA_SP_QUEUE_EVT	0x8 /* Slow-path qevt posted to worker thread*/
#define HBA_POST_RECEIVE_BUFFER 0x10 /* Rcv buffers need to be posted */
#define HBA_PERSISTENT_TOPO	0x20 /* Persistent topology support in hba */
#define ELS_XRI_ABORT_EVENT	0x40
#define ASYNC_EVENT		0x80
#define LINK_DISABLED		0x100 /* Link disabled by user */
#define FCF_TS_INPROG           0x200 /* FCF table scan in progress */
#define FCF_RR_INPROG           0x400 /* FCF roundrobin flogi in progress */
#define HBA_FIP_SUPPORT		0x800 /* FIP support in HBA */
#define HBA_AER_ENABLED		0x1000 /* AER enabled with HBA */
#define HBA_DEVLOSS_TMO         0x2000 /* HBA in devloss timeout */
#define HBA_RRQ_ACTIVE		0x4000 /* process the rrq active list */
#define HBA_IOQ_FLUSH		0x8000 /* FCP/NVME I/O queues being flushed */
#define HBA_FW_DUMP_OP		0x10000 /* Skips fn reset before FW dump */
#define HBA_RECOVERABLE_UE	0x20000 /* Firmware supports recoverable UE */
#define HBA_FORCED_LINK_SPEED	0x40000 /*
					 * Firmware supports Forced Link Speed
					 * capability
					 */
#define HBA_FLOGI_ISSUED	0x100000 /* FLOGI was issued */
#define HBA_DEFER_FLOGI		0x800000 /* Defer FLOGI till read_sparm cmpl */

	uint32_t fcp_ring_in_use; /* When polling test if intr-hndlr active*/
	struct lpfc_dmabuf slim2p;

	MAILBOX_t *mbox;
	uint32_t *mbox_ext;
	struct lpfc_mbox_ext_buf_ctx mbox_ext_buf_ctx;
	uint32_t ha_copy;
	struct _PCB *pcb;
	struct _IOCB *IOCBs;

	struct lpfc_dmabuf hbqslimp;

	uint16_t pci_cfg_value;

	uint8_t fc_linkspeed;	/* Link speed after last READ_LA */

	uint32_t fc_eventTag;	/* event tag for link attention */
	uint32_t link_events;

	/* These fields used to be binfo */
	uint32_t fc_pref_DID;	/* preferred D_ID */
	uint8_t  fc_pref_ALPA;	/* preferred AL_PA */
	uint32_t fc_edtovResol; /* E_D_TOV timer resolution */
	uint32_t fc_edtov;	/* E_D_TOV timer value */
	uint32_t fc_arbtov;	/* ARB_TOV timer value */
	uint32_t fc_ratov;	/* R_A_TOV timer value */
	uint32_t fc_rttov;	/* R_T_TOV timer value */
	uint32_t fc_altov;	/* AL_TOV timer value */
	uint32_t fc_crtov;	/* C_R_TOV timer value */

	struct serv_parm fc_fabparam;	/* fabric service parameters buffer */
	uint8_t alpa_map[128];	/* AL_PA map from READ_LA */

	uint32_t lmt;

	uint32_t fc_topology;	/* link topology, from LINK INIT */
	uint32_t fc_topology_changed;	/* link topology, from LINK INIT */

	struct lpfc_stats fc_stat;

	struct lpfc_nodelist fc_fcpnodev; /* nodelist entry for no device */
	uint32_t nport_event_cnt;	/* timestamp for nlplist entry */

	uint8_t  wwnn[8];
	uint8_t  wwpn[8];
	uint32_t RandomData[7];
	uint8_t  fcp_embed_io;
	uint8_t  nvme_support;	/* Firmware supports NVME */
	uint8_t  nvmet_support;	/* driver supports NVMET */
#define LPFC_NVMET_MAX_PORTS	32
	uint8_t  mds_diags_support;
	uint8_t  bbcredit_support;
	uint8_t  enab_exp_wqcq_pages;
	u8	 nsler; /* Firmware supports FC-NVMe-2 SLER */

	/* HBA Config Parameters */
	uint32_t cfg_ack0;
	uint32_t cfg_xri_rebalancing;
	uint32_t cfg_xpsgl;
	uint32_t cfg_enable_npiv;
	uint32_t cfg_enable_rrq;
	uint32_t cfg_topology;
	uint32_t cfg_link_speed;
#define LPFC_FCF_FOV 1		/* Fast fcf failover */
#define LPFC_FCF_PRIORITY 2	/* Priority fcf failover */
	uint32_t cfg_fcf_failover_policy;
	uint32_t cfg_fcp_io_sched;
	uint32_t cfg_ns_query;
	uint32_t cfg_fcp2_no_tgt_reset;
	uint32_t cfg_cr_delay;
	uint32_t cfg_cr_count;
	uint32_t cfg_multi_ring_support;
	uint32_t cfg_multi_ring_rctl;
	uint32_t cfg_multi_ring_type;
	uint32_t cfg_poll;
	uint32_t cfg_poll_tmo;
	uint32_t cfg_task_mgmt_tmo;
	uint32_t cfg_use_msi;
	uint32_t cfg_auto_imax;
	uint32_t cfg_fcp_imax;
	uint32_t cfg_force_rscn;
	uint32_t cfg_cq_poll_threshold;
	uint32_t cfg_cq_max_proc_limit;
	uint32_t cfg_fcp_cpu_map;
	uint32_t cfg_fcp_mq_threshold;
	uint32_t cfg_hdw_queue;
	uint32_t cfg_irq_chann;
	uint32_t cfg_irq_numa;
	uint32_t cfg_suppress_rsp;
	uint32_t cfg_nvme_oas;
	uint32_t cfg_nvme_embed_cmd;
	uint32_t cfg_nvmet_mrq_post;
	uint32_t cfg_nvmet_mrq;
	uint32_t cfg_enable_nvmet;
	uint32_t cfg_nvme_enable_fb;
	uint32_t cfg_nvmet_fb_size;
	uint32_t cfg_total_seg_cnt;
	uint32_t cfg_sg_seg_cnt;
	uint32_t cfg_nvme_seg_cnt;
	uint32_t cfg_scsi_seg_cnt;
	uint32_t cfg_sg_dma_buf_size;
	uint64_t cfg_soft_wwnn;
	uint64_t cfg_soft_wwpn;
	uint32_t cfg_hba_queue_depth;
	uint32_t cfg_enable_hba_reset;
	uint32_t cfg_enable_hba_heartbeat;
	uint32_t cfg_fof;
	uint32_t cfg_EnableXLane;
	uint8_t cfg_oas_tgt_wwpn[8];
	uint8_t cfg_oas_vpt_wwpn[8];
	uint32_t cfg_oas_lun_state;
#define OAS_LUN_ENABLE	1
#define OAS_LUN_DISABLE	0
	uint32_t cfg_oas_lun_status;
#define OAS_LUN_STATUS_EXISTS	0x01
	uint32_t cfg_oas_flags;
#define OAS_FIND_ANY_VPORT	0x01
#define OAS_FIND_ANY_TARGET	0x02
#define OAS_LUN_VALID	0x04
	uint32_t cfg_oas_priority;
	uint32_t cfg_XLanePriority;
	uint32_t cfg_enable_bg;
	uint32_t cfg_prot_mask;
	uint32_t cfg_prot_guard;
	uint32_t cfg_hostmem_hgp;
	uint32_t cfg_log_verbose;
	uint32_t cfg_enable_fc4_type;
	uint32_t cfg_aer_support;
	uint32_t cfg_sriov_nr_virtfn;
	uint32_t cfg_request_firmware_upgrade;
	uint32_t cfg_suppress_link_up;
	uint32_t cfg_rrq_xri_bitmap_sz;
	uint32_t cfg_delay_discovery;
	uint32_t cfg_sli_mode;
#define LPFC_INITIALIZE_LINK              0	/* do normal init_link mbox */
#define LPFC_DELAY_INIT_LINK              1	/* layered driver hold off */
#define LPFC_DELAY_INIT_LINK_INDEFINITELY 2	/* wait, manual intervention */
	uint32_t cfg_fdmi_on;
#define LPFC_FDMI_NO_SUPPORT	0	/* FDMI not supported */
#define LPFC_FDMI_SUPPORT	1	/* FDMI supported? */
	uint32_t cfg_enable_SmartSAN;
	uint32_t cfg_enable_mds_diags;
	uint32_t cfg_ras_fwlog_level;
	uint32_t cfg_ras_fwlog_buffsize;
	uint32_t cfg_ras_fwlog_func;
	uint32_t cfg_enable_bbcr;	/* Enable BB Credit Recovery */
	uint32_t cfg_enable_dpp;	/* Enable Direct Packet Push */
#define LPFC_ENABLE_FCP  1
#define LPFC_ENABLE_NVME 2
#define LPFC_ENABLE_BOTH 3
	uint32_t cfg_enable_pbde;
	struct nvmet_fc_target_port *targetport;
	lpfc_vpd_t vpd;		/* vital product data */

	struct pci_dev *pcidev;
	struct list_head      work_list;
	uint32_t              work_ha;      /* Host Attention Bits for WT */
	uint32_t              work_ha_mask; /* HA Bits owned by WT        */
	uint32_t              work_hs;      /* HS stored in case of ERRAT */
	uint32_t              work_status[2]; /* Extra status from SLIM */

	wait_queue_head_t    work_waitq;
	struct task_struct   *worker_thread;
	unsigned long data_flags;
	uint32_t border_sge_num;

	uint32_t hbq_in_use;		/* HBQs in use flag */
	uint32_t hbq_count;	        /* Count of configured HBQs */
	struct hbq_s hbqs[LPFC_MAX_HBQS]; /* local copy of hbq indicies  */

	atomic_t fcp_qidx;         /* next FCP WQ (RR Policy) */
	atomic_t nvme_qidx;        /* next NVME WQ (RR Policy) */

	phys_addr_t pci_bar0_map;     /* Physical address for PCI BAR0 */
	phys_addr_t pci_bar1_map;     /* Physical address for PCI BAR1 */
	phys_addr_t pci_bar2_map;     /* Physical address for PCI BAR2 */
	void __iomem *slim_memmap_p;	/* Kernel memory mapped address for
					   PCI BAR0 */
	void __iomem *ctrl_regs_memmap_p;/* Kernel memory mapped address for
					    PCI BAR2 */

	void __iomem *pci_bar0_memmap_p; /* Kernel memory mapped address for
					    PCI BAR0 with dual-ULP support */
	void __iomem *pci_bar2_memmap_p; /* Kernel memory mapped address for
					    PCI BAR2 with dual-ULP support */
	void __iomem *pci_bar4_memmap_p; /* Kernel memory mapped address for
					    PCI BAR4 with dual-ULP support */
#define PCI_64BIT_BAR0	0
#define PCI_64BIT_BAR2	2
#define PCI_64BIT_BAR4	4
	void __iomem *MBslimaddr;	/* virtual address for mbox cmds */
	void __iomem *HAregaddr;	/* virtual address for host attn reg */
	void __iomem *CAregaddr;	/* virtual address for chip attn reg */
	void __iomem *HSregaddr;	/* virtual address for host status
					   reg */
	void __iomem *HCregaddr;	/* virtual address for host ctl reg */

	struct lpfc_hgp __iomem *host_gp; /* Host side get/put pointers */
	struct lpfc_pgp   *port_gp;
	uint32_t __iomem  *hbq_put;     /* Address in SLIM to HBQ put ptrs */
	uint32_t          *hbq_get;     /* Host mem address of HBQ get ptrs */

	int brd_no;			/* FC board number */
	char SerialNumber[32];		/* adapter Serial Number */
	char OptionROMVersion[32];	/* adapter BIOS / Fcode version */
	char BIOSVersion[16];		/* Boot BIOS version */
	char ModelDesc[256];		/* Model Description */
	char ModelName[80];		/* Model Name */
	char ProgramType[256];		/* Program Type */
	char Port[20];			/* Port No */
	uint8_t vpd_flag;               /* VPD data flag */

#define VPD_MODEL_DESC      0x1         /* valid vpd model description */
#define VPD_MODEL_NAME      0x2         /* valid vpd model name */
#define VPD_PROGRAM_TYPE    0x4         /* valid vpd program type */
#define VPD_PORT            0x8         /* valid vpd port data */
#define VPD_MASK            0xf         /* mask for any vpd data */

	uint8_t soft_wwn_enable;

	struct timer_list fcp_poll_timer;
	struct timer_list eratt_poll;
	uint32_t eratt_poll_interval;

	uint64_t bg_guard_err_cnt;
	uint64_t bg_apptag_err_cnt;
	uint64_t bg_reftag_err_cnt;

	/* fastpath list. */
	spinlock_t scsi_buf_list_get_lock;  /* SCSI buf alloc list lock */
	spinlock_t scsi_buf_list_put_lock;  /* SCSI buf free list lock */
	struct list_head lpfc_scsi_buf_list_get;
	struct list_head lpfc_scsi_buf_list_put;
	uint32_t total_scsi_bufs;
	struct list_head lpfc_iocb_list;
	uint32_t total_iocbq_bufs;
	struct list_head active_rrq_list;
	spinlock_t hbalock;

	/* dma_mem_pools */
	struct dma_pool *lpfc_sg_dma_buf_pool;
	struct dma_pool *lpfc_mbuf_pool;
	struct dma_pool *lpfc_hrb_pool;	/* header receive buffer pool */
	struct dma_pool *lpfc_drb_pool; /* data receive buffer pool */
	struct dma_pool *lpfc_nvmet_drb_pool; /* data receive buffer pool */
	struct dma_pool *lpfc_hbq_pool;	/* SLI3 hbq buffer pool */
	struct dma_pool *lpfc_cmd_rsp_buf_pool;
	struct lpfc_dma_pool lpfc_mbuf_safety_pool;

	mempool_t *mbox_mem_pool;
	mempool_t *nlp_mem_pool;
	mempool_t *rrq_pool;
	mempool_t *active_rrq_pool;

	struct fc_host_statistics link_stats;
	enum intr_type_t intr_type;
	uint32_t intr_mode;
#define LPFC_INTR_ERROR	0xFFFFFFFF
	struct list_head port_list;
	spinlock_t port_list_lock;	/* lock for port_list mutations */
	struct lpfc_vport *pport;	/* physical lpfc_vport pointer */
	uint16_t max_vpi;		/* Maximum virtual nports */
#define LPFC_MAX_VPI	0xFF		/* Max number VPI supported 0 - 0xff */
#define LPFC_MAX_VPORTS	0x100		/* Max vports per port, with pport */
	uint16_t max_vports;            /*
					 * For IOV HBAs max_vpi can change
					 * after a reset. max_vports is max
					 * number of vports present. This can
					 * be greater than max_vpi.
					 */
	uint16_t vpi_base;
	uint16_t vfi_base;
	unsigned long *vpi_bmask;	/* vpi allocation table */
	uint16_t *vpi_ids;
	uint16_t vpi_count;
	struct list_head lpfc_vpi_blk_list;

	/* Data structure used by fabric iocb scheduler */
	struct list_head fabric_iocb_list;
	atomic_t fabric_iocb_count;
	struct timer_list fabric_block_timer;
	unsigned long bit_flags;
#define	FABRIC_COMANDS_BLOCKED	0
	atomic_t num_rsrc_err;
	atomic_t num_cmd_success;
	unsigned long last_rsrc_error_time;
	unsigned long last_ramp_down_time;
#ifdef CONFIG_SCSI_LPFC_DEBUG_FS
	struct dentry *hba_debugfs_root;
	atomic_t debugfs_vport_count;
	struct dentry *debug_multixri_pools;
	struct dentry *debug_hbqinfo;
	struct dentry *debug_dumpHostSlim;
	struct dentry *debug_dumpHBASlim;
	struct dentry *debug_InjErrLBA;  /* LBA to inject errors at */
	struct dentry *debug_InjErrNPortID;  /* NPortID to inject errors at */
	struct dentry *debug_InjErrWWPN;  /* WWPN to inject errors at */
	struct dentry *debug_writeGuard; /* inject write guard_tag errors */
	struct dentry *debug_writeApp;   /* inject write app_tag errors */
	struct dentry *debug_writeRef;   /* inject write ref_tag errors */
	struct dentry *debug_readGuard;  /* inject read guard_tag errors */
	struct dentry *debug_readApp;    /* inject read app_tag errors */
	struct dentry *debug_readRef;    /* inject read ref_tag errors */

	struct dentry *debug_nvmeio_trc;
	struct lpfc_debugfs_nvmeio_trc *nvmeio_trc;
	struct dentry *debug_hdwqinfo;
#ifdef LPFC_HDWQ_LOCK_STAT
	struct dentry *debug_lockstat;
#endif
	struct dentry *debug_ras_log;
	atomic_t nvmeio_trc_cnt;
	uint32_t nvmeio_trc_size;
	uint32_t nvmeio_trc_output_idx;

	/* T10 DIF error injection */
	uint32_t lpfc_injerr_wgrd_cnt;
	uint32_t lpfc_injerr_wapp_cnt;
	uint32_t lpfc_injerr_wref_cnt;
	uint32_t lpfc_injerr_rgrd_cnt;
	uint32_t lpfc_injerr_rapp_cnt;
	uint32_t lpfc_injerr_rref_cnt;
	uint32_t lpfc_injerr_nportid;
	struct lpfc_name lpfc_injerr_wwpn;
	sector_t lpfc_injerr_lba;
#define LPFC_INJERR_LBA_OFF	(sector_t)(-1)

	struct dentry *debug_slow_ring_trc;
	struct lpfc_debugfs_trc *slow_ring_trc;
	atomic_t slow_ring_trc_cnt;
	/* iDiag debugfs sub-directory */
	struct dentry *idiag_root;
	struct dentry *idiag_pci_cfg;
	struct dentry *idiag_bar_acc;
	struct dentry *idiag_que_info;
	struct dentry *idiag_que_acc;
	struct dentry *idiag_drb_acc;
	struct dentry *idiag_ctl_acc;
	struct dentry *idiag_mbx_acc;
	struct dentry *idiag_ext_acc;
	uint8_t lpfc_idiag_last_eq;
#endif
	uint16_t nvmeio_trc_on;

	/* Used for deferred freeing of ELS data buffers */
	struct list_head elsbuf;
	int elsbuf_cnt;
	int elsbuf_prev_cnt;

	uint8_t temp_sensor_support;
	/* Fields used for heart beat. */
	unsigned long last_completion_time;
	unsigned long skipped_hb;
	struct timer_list hb_tmofunc;
	uint8_t hb_outstanding;
	struct timer_list rrq_tmr;
	enum hba_temp_state over_temp_state;
	/* ndlp reference management */
	spinlock_t ndlp_lock;
	/*
	 * Following bit will be set for all buffer tags which are not
	 * associated with any HBQ.
	 */
#define QUE_BUFTAG_BIT  (1<<31)
	uint32_t buffer_tag_count;
	int wait_4_mlo_maint_flg;
	wait_queue_head_t wait_4_mlo_m_q;
	/* data structure used for latency data collection */
#define LPFC_NO_BUCKET	   0
#define LPFC_LINEAR_BUCKET 1
#define LPFC_POWER2_BUCKET 2
	uint8_t  bucket_type;
	uint32_t bucket_base;
	uint32_t bucket_step;

/* Maximum number of events that can be outstanding at any time*/
#define LPFC_MAX_EVT_COUNT 512
	atomic_t fast_event_count;
	uint32_t fcoe_eventtag;
	uint32_t fcoe_eventtag_at_fcf_scan;
	uint32_t fcoe_cvl_eventtag;
	uint32_t fcoe_cvl_eventtag_attn;
	struct lpfc_fcf fcf;
	uint8_t fc_map[3];
	uint8_t valid_vlan;
	uint16_t vlan_id;
	struct list_head fcf_conn_rec_list;

	bool defer_flogi_acc_flag;
	uint16_t defer_flogi_acc_rx_id;
	uint16_t defer_flogi_acc_ox_id;

	spinlock_t ct_ev_lock; /* synchronize access to ct_ev_waiters */
	struct list_head ct_ev_waiters;
	struct unsol_rcv_ct_ctx ct_ctx[LPFC_CT_CTX_MAX];
	uint32_t ctx_idx;

	/* RAS Support */
	struct lpfc_ras_fwlog ras_fwlog;

	uint8_t menlo_flag;	/* menlo generic flags */
#define HBA_MENLO_SUPPORT	0x1 /* HBA supports menlo commands */
	uint32_t iocb_cnt;
	uint32_t iocb_max;
	atomic_t sdev_cnt;
	spinlock_t devicelock;	/* lock for luns list */
	mempool_t *device_data_mem_pool;
	struct list_head luns;
#define LPFC_TRANSGRESSION_HIGH_TEMPERATURE	0x0080
#define LPFC_TRANSGRESSION_LOW_TEMPERATURE	0x0040
#define LPFC_TRANSGRESSION_HIGH_VOLTAGE		0x0020
#define LPFC_TRANSGRESSION_LOW_VOLTAGE		0x0010
#define LPFC_TRANSGRESSION_HIGH_TXBIAS		0x0008
#define LPFC_TRANSGRESSION_LOW_TXBIAS		0x0004
#define LPFC_TRANSGRESSION_HIGH_TXPOWER		0x0002
#define LPFC_TRANSGRESSION_LOW_TXPOWER		0x0001
#define LPFC_TRANSGRESSION_HIGH_RXPOWER		0x8000
#define LPFC_TRANSGRESSION_LOW_RXPOWER		0x4000
	uint16_t sfp_alarm;
	uint16_t sfp_warning;

#ifdef CONFIG_SCSI_LPFC_DEBUG_FS
	uint16_t hdwqstat_on;
#define LPFC_CHECK_OFF		0
#define LPFC_CHECK_NVME_IO	1
#define LPFC_CHECK_NVMET_IO	2
#define LPFC_CHECK_SCSI_IO	4
	uint16_t ktime_on;
	uint64_t ktime_data_samples;
	uint64_t ktime_status_samples;
	uint64_t ktime_last_cmd;
	uint64_t ktime_seg1_total;
	uint64_t ktime_seg1_min;
	uint64_t ktime_seg1_max;
	uint64_t ktime_seg2_total;
	uint64_t ktime_seg2_min;
	uint64_t ktime_seg2_max;
	uint64_t ktime_seg3_total;
	uint64_t ktime_seg3_min;
	uint64_t ktime_seg3_max;
	uint64_t ktime_seg4_total;
	uint64_t ktime_seg4_min;
	uint64_t ktime_seg4_max;
	uint64_t ktime_seg5_total;
	uint64_t ktime_seg5_min;
	uint64_t ktime_seg5_max;
	uint64_t ktime_seg6_total;
	uint64_t ktime_seg6_min;
	uint64_t ktime_seg6_max;
	uint64_t ktime_seg7_total;
	uint64_t ktime_seg7_min;
	uint64_t ktime_seg7_max;
	uint64_t ktime_seg8_total;
	uint64_t ktime_seg8_min;
	uint64_t ktime_seg8_max;
	uint64_t ktime_seg9_total;
	uint64_t ktime_seg9_min;
	uint64_t ktime_seg9_max;
	uint64_t ktime_seg10_total;
	uint64_t ktime_seg10_min;
	uint64_t ktime_seg10_max;
#endif

	struct hlist_node cpuhp;	/* used for cpuhp per hba callback */
	struct timer_list cpuhp_poll_timer;
	struct list_head poll_list;	/* slowpath eq polling list */
#define LPFC_POLL_HB	1		/* slowpath heartbeat */
#define LPFC_POLL_FASTPATH	0	/* called from fastpath */
#define LPFC_POLL_SLOWPATH	1	/* called from slowpath */

	char os_host_name[MAXHOSTNAMELEN];
<<<<<<< HEAD
=======

	/* SCSI host template information - for physical port */
	struct scsi_host_template port_template;
	/* SCSI host template information - for all vports */
	struct scsi_host_template vport_template;
>>>>>>> 04d5ce62
};

static inline struct Scsi_Host *
lpfc_shost_from_vport(struct lpfc_vport *vport)
{
	return container_of((void *) vport, struct Scsi_Host, hostdata[0]);
}

static inline void
lpfc_set_loopback_flag(struct lpfc_hba *phba)
{
	if (phba->cfg_topology == FLAGS_LOCAL_LB)
		phba->link_flag |= LS_LOOPBACK_MODE;
	else
		phba->link_flag &= ~LS_LOOPBACK_MODE;
}

static inline int
lpfc_is_link_up(struct lpfc_hba *phba)
{
	return  phba->link_state == LPFC_LINK_UP ||
		phba->link_state == LPFC_CLEAR_LA ||
		phba->link_state == LPFC_HBA_READY;
}

static inline void
lpfc_worker_wake_up(struct lpfc_hba *phba)
{
	/* Set the lpfc data pending flag */
	set_bit(LPFC_DATA_READY, &phba->data_flags);

	/* Wake up worker thread */
	wake_up(&phba->work_waitq);
	return;
}

static inline int
lpfc_readl(void __iomem *addr, uint32_t *data)
{
	uint32_t temp;
	temp = readl(addr);
	if (temp == 0xffffffff)
		return -EIO;
	*data = temp;
	return 0;
}

static inline int
lpfc_sli_read_hs(struct lpfc_hba *phba)
{
	/*
	 * There was a link/board error. Read the status register to retrieve
	 * the error event and process it.
	 */
	phba->sli.slistat.err_attn_event++;

	/* Save status info and check for unplug error */
	if (lpfc_readl(phba->HSregaddr, &phba->work_hs) ||
		lpfc_readl(phba->MBslimaddr + 0xa8, &phba->work_status[0]) ||
		lpfc_readl(phba->MBslimaddr + 0xac, &phba->work_status[1])) {
		return -EIO;
	}

	/* Clear chip Host Attention error bit */
	writel(HA_ERATT, phba->HAregaddr);
	readl(phba->HAregaddr); /* flush */
	phba->pport->stopped = 1;

	return 0;
}

static inline struct lpfc_sli_ring *
lpfc_phba_elsring(struct lpfc_hba *phba)
{
	/* Return NULL if sli_rev has become invalid due to bad fw */
	if (phba->sli_rev != LPFC_SLI_REV4  &&
	    phba->sli_rev != LPFC_SLI_REV3  &&
	    phba->sli_rev != LPFC_SLI_REV2)
		return NULL;

	if (phba->sli_rev == LPFC_SLI_REV4) {
		if (phba->sli4_hba.els_wq)
			return phba->sli4_hba.els_wq->pring;
		else
			return NULL;
	}
	return &phba->sli.sli3_ring[LPFC_ELS_RING];
}

/**
 * lpfc_next_online_numa_cpu - Finds next online CPU on NUMA node
 * @numa_mask: Pointer to phba's numa_mask member.
 * @start: starting cpu index
 *
 * Note: If no valid cpu found, then nr_cpu_ids is returned.
 *
 **/
static inline unsigned int
lpfc_next_online_numa_cpu(const struct cpumask *numa_mask, unsigned int start)
{
	unsigned int cpu_it;

	for_each_cpu_wrap(cpu_it, numa_mask, start) {
		if (cpu_online(cpu_it))
			break;
	}

	return cpu_it;
}
/**
 * lpfc_sli4_mod_hba_eq_delay - update EQ delay
 * @phba: Pointer to HBA context object.
 * @q: The Event Queue to update.
 * @delay: The delay value (in us) to be written.
 *
 **/
static inline void
lpfc_sli4_mod_hba_eq_delay(struct lpfc_hba *phba, struct lpfc_queue *eq,
			   u32 delay)
{
	struct lpfc_register reg_data;

	reg_data.word0 = 0;
	bf_set(lpfc_sliport_eqdelay_id, &reg_data, eq->queue_id);
	bf_set(lpfc_sliport_eqdelay_delay, &reg_data, delay);
	writel(reg_data.word0, phba->sli4_hba.u.if_type2.EQDregaddr);
	eq->q_mode = delay;
}


/*
 * Macro that declares tables and a routine to perform enum type to
 * ascii string lookup.
 *
 * Defines a <key,value> table for an enum. Uses xxx_INIT defines for
 * the enum to populate the table.  Macro defines a routine (named
 * by caller) that will search all elements of the table for the key
 * and return the name string if found or "Unrecognized" if not found.
 */
#define DECLARE_ENUM2STR_LOOKUP(routine, enum_name, enum_init)		\
static struct {								\
	enum enum_name		value;					\
	char			*name;					\
} fc_##enum_name##_e2str_names[] = enum_init;				\
static const char *routine(enum enum_name table_key)			\
{									\
	int i;								\
	char *name = "Unrecognized";					\
									\
	for (i = 0; i < ARRAY_SIZE(fc_##enum_name##_e2str_names); i++) {\
		if (fc_##enum_name##_e2str_names[i].value == table_key) {\
			name = fc_##enum_name##_e2str_names[i].name;	\
			break;						\
		}							\
	}								\
	return name;							\
}<|MERGE_RESOLUTION|>--- conflicted
+++ resolved
@@ -1219,14 +1219,11 @@
 #define LPFC_POLL_SLOWPATH	1	/* called from slowpath */
 
 	char os_host_name[MAXHOSTNAMELEN];
-<<<<<<< HEAD
-=======
 
 	/* SCSI host template information - for physical port */
 	struct scsi_host_template port_template;
 	/* SCSI host template information - for all vports */
 	struct scsi_host_template vport_template;
->>>>>>> 04d5ce62
 };
 
 static inline struct Scsi_Host *
