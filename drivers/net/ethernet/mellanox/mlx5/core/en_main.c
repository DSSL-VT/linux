--- conflicted
+++ resolved
@@ -2503,15 +2503,10 @@
 {
 	int i;
 
-<<<<<<< HEAD
-	if (chs->port_ptp)
-		mlx5e_port_ptp_close(chs->port_ptp);
-=======
 	if (chs->port_ptp) {
 		mlx5e_port_ptp_close(chs->port_ptp);
 		chs->port_ptp = NULL;
 	}
->>>>>>> 7aef27f0
 
 	for (i = 0; i < chs->num; i++)
 		mlx5e_close_channel(chs->c[i]);
@@ -5505,8 +5500,6 @@
 		    struct net_device *netdev,
 		    struct mlx5_core_dev *mdev)
 {
-	memset(priv, 0, sizeof(*priv));
-
 	/* priv init */
 	priv->mdev        = mdev;
 	priv->netdev      = netdev;
@@ -5539,24 +5532,18 @@
 {
 	int i;
 
-<<<<<<< HEAD
-=======
 	/* bail if change profile failed and also rollback failed */
 	if (!priv->mdev)
 		return;
 
->>>>>>> 7aef27f0
 	destroy_workqueue(priv->wq);
 	free_cpumask_var(priv->scratchpad.cpumask);
 
 	for (i = 0; i < priv->htb.max_qos_sqs; i++)
 		kfree(priv->htb.qos_sq_stats[i]);
 	kvfree(priv->htb.qos_sq_stats);
-<<<<<<< HEAD
-=======
 
 	memset(priv, 0, sizeof(*priv));
->>>>>>> 7aef27f0
 }
 
 struct net_device *
@@ -5673,18 +5660,10 @@
 }
 
 static int
-<<<<<<< HEAD
-mlx5e_netdev_attach_profile(struct mlx5e_priv *priv,
-			    const struct mlx5e_profile *new_profile, void *new_ppriv)
-{
-	struct net_device *netdev = priv->netdev;
-	struct mlx5_core_dev *mdev = priv->mdev;
-=======
 mlx5e_netdev_attach_profile(struct net_device *netdev, struct mlx5_core_dev *mdev,
 			    const struct mlx5e_profile *new_profile, void *new_ppriv)
 {
 	struct mlx5e_priv *priv = netdev_priv(netdev);
->>>>>>> 7aef27f0
 	int err;
 
 	err = mlx5e_priv_init(priv, netdev, mdev);
@@ -5697,12 +5676,6 @@
 	priv->ppriv = new_ppriv;
 	err = new_profile->init(priv->mdev, priv->netdev);
 	if (err)
-<<<<<<< HEAD
-		return err;
-	err = mlx5e_attach_netdev(priv);
-	if (err)
-		new_profile->cleanup(priv);
-=======
 		goto priv_cleanup;
 	err = mlx5e_attach_netdev(priv);
 	if (err)
@@ -5713,7 +5686,6 @@
 	new_profile->cleanup(priv);
 priv_cleanup:
 	mlx5e_priv_cleanup(priv);
->>>>>>> 7aef27f0
 	return err;
 }
 
@@ -5722,22 +5694,14 @@
 {
 	unsigned int new_max_nch = mlx5e_calc_max_nch(priv, new_profile);
 	const struct mlx5e_profile *orig_profile = priv->profile;
-<<<<<<< HEAD
-=======
 	struct net_device *netdev = priv->netdev;
 	struct mlx5_core_dev *mdev = priv->mdev;
->>>>>>> 7aef27f0
 	void *orig_ppriv = priv->ppriv;
 	int err, rollback_err;
 
 	/* sanity */
 	if (new_max_nch != priv->max_nch) {
-<<<<<<< HEAD
-		netdev_warn(priv->netdev,
-			    "%s: Replacing profile with different max channels\n",
-=======
 		netdev_warn(netdev, "%s: Replacing profile with different max channels\n",
->>>>>>> 7aef27f0
 			    __func__);
 		return -EINVAL;
 	}
@@ -5747,35 +5711,19 @@
 	priv->profile->cleanup(priv);
 	mlx5e_priv_cleanup(priv);
 
-<<<<<<< HEAD
-	err = mlx5e_netdev_attach_profile(priv, new_profile, new_ppriv);
-	if (err) { /* roll back to original profile */
-		netdev_warn(priv->netdev, "%s: new profile init failed, %d\n",
-			    __func__, err);
-=======
 	err = mlx5e_netdev_attach_profile(netdev, mdev, new_profile, new_ppriv);
 	if (err) { /* roll back to original profile */
 		netdev_warn(netdev, "%s: new profile init failed, %d\n", __func__, err);
->>>>>>> 7aef27f0
 		goto rollback;
 	}
 
 	return 0;
 
 rollback:
-<<<<<<< HEAD
-	rollback_err = mlx5e_netdev_attach_profile(priv, orig_profile, orig_ppriv);
-	if (rollback_err) {
-		netdev_err(priv->netdev,
-			   "%s: failed to rollback to orig profile, %d\n",
-			   __func__, rollback_err);
-	}
-=======
 	rollback_err = mlx5e_netdev_attach_profile(netdev, mdev, orig_profile, orig_ppriv);
 	if (rollback_err)
 		netdev_err(netdev, "%s: failed to rollback to orig profile, %d\n",
 			   __func__, rollback_err);
->>>>>>> 7aef27f0
 	return err;
 }
 
@@ -5908,7 +5856,6 @@
 static const struct auxiliary_device_id mlx5e_id_table[] = {
 	{ .name = MLX5_ADEV_NAME ".eth", },
 	{},
-<<<<<<< HEAD
 };
 
 MODULE_DEVICE_TABLE(auxiliary, mlx5e_id_table);
@@ -5922,21 +5869,6 @@
 	.id_table = mlx5e_id_table,
 };
 
-=======
-};
-
-MODULE_DEVICE_TABLE(auxiliary, mlx5e_id_table);
-
-static struct auxiliary_driver mlx5e_driver = {
-	.name = "eth",
-	.probe = mlx5e_probe,
-	.remove = mlx5e_remove,
-	.suspend = mlx5e_suspend,
-	.resume = mlx5e_resume,
-	.id_table = mlx5e_id_table,
-};
-
->>>>>>> 7aef27f0
 int mlx5e_init(void)
 {
 	int ret;
