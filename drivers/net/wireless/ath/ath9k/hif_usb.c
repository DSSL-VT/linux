--- conflicted
+++ resolved
@@ -36,12 +36,9 @@
 	{ USB_DEVICE(0x13D3, 0x3327) }, /* Azurewave */
 	{ USB_DEVICE(0x13D3, 0x3328) }, /* Azurewave */
 	{ USB_DEVICE(0x13D3, 0x3346) }, /* IMC Networks */
-<<<<<<< HEAD
-=======
 	{ USB_DEVICE(0x13D3, 0x3348) }, /* Azurewave */
 	{ USB_DEVICE(0x13D3, 0x3349) }, /* Azurewave */
 	{ USB_DEVICE(0x13D3, 0x3350) }, /* Azurewave */
->>>>>>> 5b84ba26
 	{ USB_DEVICE(0x04CA, 0x4605) }, /* Liteon */
 	{ USB_DEVICE(0x083A, 0xA704) }, /* SMC Networks */
 	{ USB_DEVICE(0x040D, 0x3801) }, /* VIA */
