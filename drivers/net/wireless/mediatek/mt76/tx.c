// SPDX-License-Identifier: ISC
/*
 * Copyright (C) 2016 Felix Fietkau <nbd@nbd.name>
 */

#include "mt76.h"

static int
mt76_txq_get_qid(struct ieee80211_txq *txq)
{
	if (!txq->sta)
		return MT_TXQ_BE;

	return txq->ac;
}

void
mt76_tx_check_agg_ssn(struct ieee80211_sta *sta, struct sk_buff *skb)
{
	struct ieee80211_hdr *hdr = (struct ieee80211_hdr *)skb->data;
	struct ieee80211_txq *txq;
	struct mt76_txq *mtxq;
	u8 tid;

	if (!sta || !ieee80211_is_data_qos(hdr->frame_control) ||
	    !ieee80211_is_data_present(hdr->frame_control))
		return;

	tid = skb->priority & IEEE80211_QOS_CTL_TAG1D_MASK;
	txq = sta->txq[tid];
	mtxq = (struct mt76_txq *)txq->drv_priv;
	if (!mtxq->aggr)
		return;

	mtxq->agg_ssn = le16_to_cpu(hdr->seq_ctrl) + 0x10;
}
EXPORT_SYMBOL_GPL(mt76_tx_check_agg_ssn);

void
mt76_tx_status_lock(struct mt76_dev *dev, struct sk_buff_head *list)
		   __acquires(&dev->status_lock)
{
	__skb_queue_head_init(list);
	spin_lock_bh(&dev->status_lock);
}
EXPORT_SYMBOL_GPL(mt76_tx_status_lock);

void
mt76_tx_status_unlock(struct mt76_dev *dev, struct sk_buff_head *list)
		      __releases(&dev->status_lock)
{
	struct ieee80211_hw *hw;
	struct sk_buff *skb;

	spin_unlock_bh(&dev->status_lock);

	rcu_read_lock();
	while ((skb = __skb_dequeue(list)) != NULL) {
		struct ieee80211_tx_status status = {
			.skb = skb,
			.info = IEEE80211_SKB_CB(skb),
		};
		struct mt76_tx_cb *cb = mt76_tx_skb_cb(skb);
		struct mt76_wcid *wcid;

		wcid = rcu_dereference(dev->wcid[cb->wcid]);
<<<<<<< HEAD
		if (wcid)
			status.sta = wcid_to_sta(wcid);

=======
		if (wcid) {
			status.sta = wcid_to_sta(wcid);

			if (status.sta)
				status.rate = &wcid->rate;
		}

>>>>>>> df0cc57e
		hw = mt76_tx_status_get_hw(dev, skb);
		ieee80211_tx_status_ext(hw, &status);
	}
	rcu_read_unlock();
}
EXPORT_SYMBOL_GPL(mt76_tx_status_unlock);

static void
__mt76_tx_status_skb_done(struct mt76_dev *dev, struct sk_buff *skb, u8 flags,
			  struct sk_buff_head *list)
{
	struct ieee80211_tx_info *info = IEEE80211_SKB_CB(skb);
	struct mt76_tx_cb *cb = mt76_tx_skb_cb(skb);
	u8 done = MT_TX_CB_DMA_DONE | MT_TX_CB_TXS_DONE;

	flags |= cb->flags;
	cb->flags = flags;

	if ((flags & done) != done)
		return;

	/* Tx status can be unreliable. if it fails, mark the frame as ACKed */
	if (flags & MT_TX_CB_TXS_FAILED) {
		info->status.rates[0].count = 0;
		info->status.rates[0].idx = -1;
		info->flags |= IEEE80211_TX_STAT_ACK;
	}

	__skb_queue_tail(list, skb);
}

void
mt76_tx_status_skb_done(struct mt76_dev *dev, struct sk_buff *skb,
			struct sk_buff_head *list)
{
	__mt76_tx_status_skb_done(dev, skb, MT_TX_CB_TXS_DONE, list);
}
EXPORT_SYMBOL_GPL(mt76_tx_status_skb_done);

int
mt76_tx_status_skb_add(struct mt76_dev *dev, struct mt76_wcid *wcid,
		       struct sk_buff *skb)
{
	struct ieee80211_tx_info *info = IEEE80211_SKB_CB(skb);
	struct mt76_tx_cb *cb = mt76_tx_skb_cb(skb);
	int pid;

	memset(cb, 0, sizeof(*cb));

	if (!wcid)
		return MT_PACKET_ID_NO_ACK;

	if (info->flags & IEEE80211_TX_CTL_NO_ACK)
		return MT_PACKET_ID_NO_ACK;

	if (!(info->flags & (IEEE80211_TX_CTL_REQ_TX_STATUS |
			     IEEE80211_TX_CTL_RATE_CTRL_PROBE)))
		return MT_PACKET_ID_NO_SKB;

	spin_lock_bh(&dev->status_lock);

<<<<<<< HEAD
	memset(cb, 0, sizeof(*cb));
	pid = mt76_get_next_pkt_id(wcid);
=======
	pid = idr_alloc(&wcid->pktid, skb, MT_PACKET_ID_FIRST,
			MT_PACKET_ID_MASK, GFP_ATOMIC);
	if (pid < 0) {
		pid = MT_PACKET_ID_NO_SKB;
		goto out;
	}

>>>>>>> df0cc57e
	cb->wcid = wcid->idx;
	cb->pktid = pid;

	if (list_empty(&wcid->list))
		list_add_tail(&wcid->list, &dev->wcid_list);

out:
	spin_unlock_bh(&dev->status_lock);

	return pid;
}
EXPORT_SYMBOL_GPL(mt76_tx_status_skb_add);

struct sk_buff *
mt76_tx_status_skb_get(struct mt76_dev *dev, struct mt76_wcid *wcid, int pktid,
		       struct sk_buff_head *list)
{
	struct sk_buff *skb;
	int id;

	lockdep_assert_held(&dev->status_lock);

	skb = idr_remove(&wcid->pktid, pktid);
	if (skb)
		goto out;

	/* look for stale entries in the wcid idr queue */
	idr_for_each_entry(&wcid->pktid, skb, id) {
		struct mt76_tx_cb *cb = mt76_tx_skb_cb(skb);

		if (pktid >= 0) {
			if (!(cb->flags & MT_TX_CB_DMA_DONE))
				continue;

			if (time_is_after_jiffies(cb->jiffies +
						   MT_TX_STATUS_SKB_TIMEOUT))
				continue;
		}

		/* It has been too long since DMA_DONE, time out this packet
		 * and stop waiting for TXS callback.
		 */
		idr_remove(&wcid->pktid, cb->pktid);
		__mt76_tx_status_skb_done(dev, skb, MT_TX_CB_TXS_FAILED |
						    MT_TX_CB_TXS_DONE, list);
	}

out:
	if (idr_is_empty(&wcid->pktid))
		list_del_init(&wcid->list);

	return skb;
}
EXPORT_SYMBOL_GPL(mt76_tx_status_skb_get);

void
mt76_tx_status_check(struct mt76_dev *dev, bool flush)
{
	struct mt76_wcid *wcid, *tmp;
	struct sk_buff_head list;

	mt76_tx_status_lock(dev, &list);
	list_for_each_entry_safe(wcid, tmp, &dev->wcid_list, list)
		mt76_tx_status_skb_get(dev, wcid, flush ? -1 : 0, &list);
	mt76_tx_status_unlock(dev, &list);
}
EXPORT_SYMBOL_GPL(mt76_tx_status_check);

static void
mt76_tx_check_non_aql(struct mt76_dev *dev, struct mt76_wcid *wcid,
		      struct sk_buff *skb)
{
	struct ieee80211_tx_info *info = IEEE80211_SKB_CB(skb);
	int pending;

	if (!wcid || info->tx_time_est)
		return;

	pending = atomic_dec_return(&wcid->non_aql_packets);
	if (pending < 0)
		atomic_cmpxchg(&wcid->non_aql_packets, pending, 0);
}

void __mt76_tx_complete_skb(struct mt76_dev *dev, u16 wcid_idx, struct sk_buff *skb,
			    struct list_head *free_list)
{
<<<<<<< HEAD
=======
	struct mt76_tx_cb *cb = mt76_tx_skb_cb(skb);
>>>>>>> df0cc57e
	struct ieee80211_tx_status status = {
		.skb = skb,
		.free_list = free_list,
	};
	struct mt76_wcid *wcid = NULL;
	struct ieee80211_hw *hw;
	struct sk_buff_head list;

	rcu_read_lock();

	if (wcid_idx < ARRAY_SIZE(dev->wcid))
		wcid = rcu_dereference(dev->wcid[wcid_idx]);

	mt76_tx_check_non_aql(dev, wcid, skb);

#ifdef CONFIG_NL80211_TESTMODE
	if (mt76_is_testmode_skb(dev, skb, &hw)) {
		struct mt76_phy *phy = hw->priv;

		if (skb == phy->test.tx_skb)
			phy->test.tx_done++;
		if (phy->test.tx_queued == phy->test.tx_done)
			wake_up(&dev->tx_wait);

		dev_kfree_skb_any(skb);
		goto out;
	}
#endif

	if (cb->pktid < MT_PACKET_ID_FIRST) {
		hw = mt76_tx_status_get_hw(dev, skb);
		status.sta = wcid_to_sta(wcid);
		ieee80211_tx_status_ext(hw, &status);
		goto out;
	}

	mt76_tx_status_lock(dev, &list);
	cb->jiffies = jiffies;
	__mt76_tx_status_skb_done(dev, skb, MT_TX_CB_DMA_DONE, &list);
	mt76_tx_status_unlock(dev, &list);

out:
	rcu_read_unlock();
}
EXPORT_SYMBOL_GPL(__mt76_tx_complete_skb);

static int
__mt76_tx_queue_skb(struct mt76_phy *phy, int qid, struct sk_buff *skb,
		    struct mt76_wcid *wcid, struct ieee80211_sta *sta,
		    bool *stop)
{
	struct ieee80211_tx_info *info = IEEE80211_SKB_CB(skb);
	struct mt76_queue *q = phy->q_tx[qid];
	struct mt76_dev *dev = phy->dev;
	bool non_aql;
	int pending;
	int idx;

	non_aql = !info->tx_time_est;
	idx = dev->queue_ops->tx_queue_skb(dev, q, skb, wcid, sta);
	if (idx < 0 || !sta)
		return idx;

	wcid = (struct mt76_wcid *)sta->drv_priv;
	q->entry[idx].wcid = wcid->idx;

	if (!non_aql)
		return idx;

	pending = atomic_inc_return(&wcid->non_aql_packets);
	if (stop && pending >= MT_MAX_NON_AQL_PKT)
		*stop = true;

	return idx;
}

void
mt76_tx(struct mt76_phy *phy, struct ieee80211_sta *sta,
	struct mt76_wcid *wcid, struct sk_buff *skb)
{
	struct mt76_dev *dev = phy->dev;
	struct ieee80211_tx_info *info = IEEE80211_SKB_CB(skb);
	struct ieee80211_hdr *hdr = (struct ieee80211_hdr *)skb->data;
	struct mt76_queue *q;
	int qid = skb_get_queue_mapping(skb);
	bool ext_phy = phy != &dev->phy;

	if (mt76_testmode_enabled(phy)) {
		ieee80211_free_txskb(phy->hw, skb);
		return;
	}

	if (WARN_ON(qid >= MT_TXQ_PSD)) {
		qid = MT_TXQ_BE;
		skb_set_queue_mapping(skb, qid);
	}

	if ((dev->drv->drv_flags & MT_DRV_HW_MGMT_TXQ) &&
	    !(info->flags & IEEE80211_TX_CTL_HW_80211_ENCAP) &&
	    !ieee80211_is_data(hdr->frame_control) &&
	    !ieee80211_is_bufferable_mmpdu(hdr->frame_control)) {
		qid = MT_TXQ_PSD;
		skb_set_queue_mapping(skb, qid);
	}

	if (wcid && !(wcid->tx_info & MT_WCID_TX_INFO_SET))
		ieee80211_get_tx_rates(info->control.vif, sta, skb,
				       info->control.rates, 1);

	if (ext_phy)
		info->hw_queue |= MT_TX_HW_QUEUE_EXT_PHY;

	q = phy->q_tx[qid];

	spin_lock_bh(&q->lock);
	__mt76_tx_queue_skb(phy, qid, skb, wcid, sta, NULL);
	dev->queue_ops->kick(dev, q);
	spin_unlock_bh(&q->lock);
}
EXPORT_SYMBOL_GPL(mt76_tx);

static struct sk_buff *
mt76_txq_dequeue(struct mt76_phy *phy, struct mt76_txq *mtxq)
{
	struct ieee80211_txq *txq = mtxq_to_txq(mtxq);
	struct ieee80211_tx_info *info;
	bool ext_phy = phy != &phy->dev->phy;
	struct sk_buff *skb;

	skb = ieee80211_tx_dequeue(phy->hw, txq);
	if (!skb)
		return NULL;

	info = IEEE80211_SKB_CB(skb);
	if (ext_phy)
		info->hw_queue |= MT_TX_HW_QUEUE_EXT_PHY;

	return skb;
}

static void
mt76_queue_ps_skb(struct mt76_phy *phy, struct ieee80211_sta *sta,
		  struct sk_buff *skb, bool last)
{
	struct mt76_wcid *wcid = (struct mt76_wcid *)sta->drv_priv;
	struct ieee80211_tx_info *info = IEEE80211_SKB_CB(skb);

	info->control.flags |= IEEE80211_TX_CTRL_PS_RESPONSE;
	if (last)
		info->flags |= IEEE80211_TX_STATUS_EOSP |
			       IEEE80211_TX_CTL_REQ_TX_STATUS;

	mt76_skb_set_moredata(skb, !last);
	__mt76_tx_queue_skb(phy, MT_TXQ_PSD, skb, wcid, sta, NULL);
}

void
mt76_release_buffered_frames(struct ieee80211_hw *hw, struct ieee80211_sta *sta,
			     u16 tids, int nframes,
			     enum ieee80211_frame_release_type reason,
			     bool more_data)
{
	struct mt76_phy *phy = hw->priv;
	struct mt76_dev *dev = phy->dev;
	struct sk_buff *last_skb = NULL;
	struct mt76_queue *hwq = phy->q_tx[MT_TXQ_PSD];
	int i;

	spin_lock_bh(&hwq->lock);
	for (i = 0; tids && nframes; i++, tids >>= 1) {
		struct ieee80211_txq *txq = sta->txq[i];
		struct mt76_txq *mtxq = (struct mt76_txq *)txq->drv_priv;
		struct sk_buff *skb;

		if (!(tids & 1))
			continue;

		do {
			skb = mt76_txq_dequeue(phy, mtxq);
			if (!skb)
				break;

			nframes--;
			if (last_skb)
				mt76_queue_ps_skb(phy, sta, last_skb, false);

			last_skb = skb;
		} while (nframes);
	}

	if (last_skb) {
		mt76_queue_ps_skb(phy, sta, last_skb, true);
		dev->queue_ops->kick(dev, hwq);
	} else {
		ieee80211_sta_eosp(sta);
	}

	spin_unlock_bh(&hwq->lock);
}
EXPORT_SYMBOL_GPL(mt76_release_buffered_frames);

static bool
mt76_txq_stopped(struct mt76_queue *q)
{
	return q->stopped || q->blocked ||
	       q->queued + MT_TXQ_FREE_THR >= q->ndesc;
}

static int
mt76_txq_send_burst(struct mt76_phy *phy, struct mt76_queue *q,
		    struct mt76_txq *mtxq)
{
	struct mt76_dev *dev = phy->dev;
	struct ieee80211_txq *txq = mtxq_to_txq(mtxq);
	enum mt76_txq_id qid = mt76_txq_get_qid(txq);
	struct mt76_wcid *wcid = mtxq->wcid;
	struct ieee80211_tx_info *info;
	struct sk_buff *skb;
	int n_frames = 1;
	bool stop = false;
	int idx;

	if (test_bit(MT_WCID_FLAG_PS, &wcid->flags))
		return 0;

	if (atomic_read(&wcid->non_aql_packets) >= MT_MAX_NON_AQL_PKT)
		return 0;

	skb = mt76_txq_dequeue(phy, mtxq);
	if (!skb)
		return 0;

	info = IEEE80211_SKB_CB(skb);
	if (!(wcid->tx_info & MT_WCID_TX_INFO_SET))
		ieee80211_get_tx_rates(txq->vif, txq->sta, skb,
				       info->control.rates, 1);

	idx = __mt76_tx_queue_skb(phy, qid, skb, wcid, txq->sta, &stop);
	if (idx < 0)
		return idx;

	do {
		if (test_bit(MT76_RESET, &phy->state))
			return -EBUSY;

		if (stop || mt76_txq_stopped(q))
			break;

		skb = mt76_txq_dequeue(phy, mtxq);
		if (!skb)
			break;

		info = IEEE80211_SKB_CB(skb);
		if (!(wcid->tx_info & MT_WCID_TX_INFO_SET))
			ieee80211_get_tx_rates(txq->vif, txq->sta, skb,
					       info->control.rates, 1);

		idx = __mt76_tx_queue_skb(phy, qid, skb, wcid, txq->sta, &stop);
		if (idx < 0)
			break;

		n_frames++;
	} while (1);

	dev->queue_ops->kick(dev, q);

	return n_frames;
}

static int
mt76_txq_schedule_list(struct mt76_phy *phy, enum mt76_txq_id qid)
{
	struct mt76_queue *q = phy->q_tx[qid];
	struct mt76_dev *dev = phy->dev;
	struct ieee80211_txq *txq;
	struct mt76_txq *mtxq;
	struct mt76_wcid *wcid;
	int ret = 0;

	while (1) {
		int n_frames = 0;

		if (test_bit(MT76_RESET, &phy->state))
			return -EBUSY;

		if (dev->queue_ops->tx_cleanup &&
		    q->queued + 2 * MT_TXQ_FREE_THR >= q->ndesc) {
			dev->queue_ops->tx_cleanup(dev, q, false);
		}

		txq = ieee80211_next_txq(phy->hw, qid);
		if (!txq)
			break;

		mtxq = (struct mt76_txq *)txq->drv_priv;
		wcid = mtxq->wcid;
		if (wcid && test_bit(MT_WCID_FLAG_PS, &wcid->flags))
			continue;

		spin_lock_bh(&q->lock);

		if (mtxq->send_bar && mtxq->aggr) {
			struct ieee80211_txq *txq = mtxq_to_txq(mtxq);
			struct ieee80211_sta *sta = txq->sta;
			struct ieee80211_vif *vif = txq->vif;
			u16 agg_ssn = mtxq->agg_ssn;
			u8 tid = txq->tid;

			mtxq->send_bar = false;
			spin_unlock_bh(&q->lock);
			ieee80211_send_bar(vif, sta->addr, tid, agg_ssn);
			spin_lock_bh(&q->lock);
		}

		if (!mt76_txq_stopped(q))
			n_frames = mt76_txq_send_burst(phy, q, mtxq);

		spin_unlock_bh(&q->lock);

		ieee80211_return_txq(phy->hw, txq, false);

		if (unlikely(n_frames < 0))
			return n_frames;

		ret += n_frames;
	}

	return ret;
}

void mt76_txq_schedule(struct mt76_phy *phy, enum mt76_txq_id qid)
{
	int len;

	if (qid >= 4)
		return;

	rcu_read_lock();

	do {
		ieee80211_txq_schedule_start(phy->hw, qid);
		len = mt76_txq_schedule_list(phy, qid);
		ieee80211_txq_schedule_end(phy->hw, qid);
	} while (len > 0);

	rcu_read_unlock();
}
EXPORT_SYMBOL_GPL(mt76_txq_schedule);

void mt76_txq_schedule_all(struct mt76_phy *phy)
{
	int i;

	for (i = 0; i <= MT_TXQ_BK; i++)
		mt76_txq_schedule(phy, i);
}
EXPORT_SYMBOL_GPL(mt76_txq_schedule_all);

void mt76_tx_worker_run(struct mt76_dev *dev)
{
	mt76_txq_schedule_all(&dev->phy);
	if (dev->phy2)
		mt76_txq_schedule_all(dev->phy2);

#ifdef CONFIG_NL80211_TESTMODE
	if (dev->phy.test.tx_pending)
		mt76_testmode_tx_pending(&dev->phy);
	if (dev->phy2 && dev->phy2->test.tx_pending)
		mt76_testmode_tx_pending(dev->phy2);
#endif
}
EXPORT_SYMBOL_GPL(mt76_tx_worker_run);

void mt76_tx_worker(struct mt76_worker *w)
{
	struct mt76_dev *dev = container_of(w, struct mt76_dev, tx_worker);

	mt76_tx_worker_run(dev);
}

void mt76_stop_tx_queues(struct mt76_phy *phy, struct ieee80211_sta *sta,
			 bool send_bar)
{
	int i;

	for (i = 0; i < ARRAY_SIZE(sta->txq); i++) {
		struct ieee80211_txq *txq = sta->txq[i];
		struct mt76_queue *hwq;
		struct mt76_txq *mtxq;

		if (!txq)
			continue;

		hwq = phy->q_tx[mt76_txq_get_qid(txq)];
		mtxq = (struct mt76_txq *)txq->drv_priv;

		spin_lock_bh(&hwq->lock);
		mtxq->send_bar = mtxq->aggr && send_bar;
		spin_unlock_bh(&hwq->lock);
	}
}
EXPORT_SYMBOL_GPL(mt76_stop_tx_queues);

void mt76_wake_tx_queue(struct ieee80211_hw *hw, struct ieee80211_txq *txq)
{
	struct mt76_phy *phy = hw->priv;
	struct mt76_dev *dev = phy->dev;

	if (!test_bit(MT76_STATE_RUNNING, &phy->state))
		return;

	mt76_worker_schedule(&dev->tx_worker);
}
EXPORT_SYMBOL_GPL(mt76_wake_tx_queue);

u8 mt76_ac_to_hwq(u8 ac)
{
	static const u8 wmm_queue_map[] = {
		[IEEE80211_AC_BE] = 0,
		[IEEE80211_AC_BK] = 1,
		[IEEE80211_AC_VI] = 2,
		[IEEE80211_AC_VO] = 3,
	};

	if (WARN_ON(ac >= IEEE80211_NUM_ACS))
		return 0;

	return wmm_queue_map[ac];
}
EXPORT_SYMBOL_GPL(mt76_ac_to_hwq);

int mt76_skb_adjust_pad(struct sk_buff *skb, int pad)
{
	struct sk_buff *iter, *last = skb;

	/* First packet of a A-MSDU burst keeps track of the whole burst
	 * length, need to update length of it and the last packet.
	 */
	skb_walk_frags(skb, iter) {
		last = iter;
		if (!iter->next) {
			skb->data_len += pad;
			skb->len += pad;
			break;
		}
	}

	if (skb_pad(last, pad))
		return -ENOMEM;

	__skb_put(last, pad);

	return 0;
}
EXPORT_SYMBOL_GPL(mt76_skb_adjust_pad);

void mt76_queue_tx_complete(struct mt76_dev *dev, struct mt76_queue *q,
			    struct mt76_queue_entry *e)
{
	if (e->skb)
		dev->drv->tx_complete_skb(dev, e);

	spin_lock_bh(&q->lock);
	q->tail = (q->tail + 1) % q->ndesc;
	q->queued--;
	spin_unlock_bh(&q->lock);
}
EXPORT_SYMBOL_GPL(mt76_queue_tx_complete);

void __mt76_set_tx_blocked(struct mt76_dev *dev, bool blocked)
{
	struct mt76_phy *phy = &dev->phy, *phy2 = dev->phy2;
	struct mt76_queue *q, *q2 = NULL;

	q = phy->q_tx[0];
	if (blocked == q->blocked)
		return;

	q->blocked = blocked;
	if (phy2) {
		q2 = phy2->q_tx[0];
		q2->blocked = blocked;
	}

	if (!blocked)
		mt76_worker_schedule(&dev->tx_worker);
}
EXPORT_SYMBOL_GPL(__mt76_set_tx_blocked);

int mt76_token_consume(struct mt76_dev *dev, struct mt76_txwi_cache **ptxwi)
{
	int token;

	spin_lock_bh(&dev->token_lock);

	token = idr_alloc(&dev->token, *ptxwi, 0, dev->drv->token_size,
			  GFP_ATOMIC);
	if (token >= 0)
		dev->token_count++;

	if (dev->token_count >= dev->drv->token_size - MT76_TOKEN_FREE_THR)
		__mt76_set_tx_blocked(dev, true);

	spin_unlock_bh(&dev->token_lock);

	return token;
}
EXPORT_SYMBOL_GPL(mt76_token_consume);

struct mt76_txwi_cache *
mt76_token_release(struct mt76_dev *dev, int token, bool *wake)
{
	struct mt76_txwi_cache *txwi;

	spin_lock_bh(&dev->token_lock);

	txwi = idr_remove(&dev->token, token);
	if (txwi)
		dev->token_count--;

	if (dev->token_count < dev->drv->token_size - MT76_TOKEN_FREE_THR &&
	    dev->phy.q_tx[0]->blocked)
		*wake = true;

	spin_unlock_bh(&dev->token_lock);

	return txwi;
}
EXPORT_SYMBOL_GPL(mt76_token_release);<|MERGE_RESOLUTION|>--- conflicted
+++ resolved
@@ -64,11 +64,6 @@
 		struct mt76_wcid *wcid;
 
 		wcid = rcu_dereference(dev->wcid[cb->wcid]);
-<<<<<<< HEAD
-		if (wcid)
-			status.sta = wcid_to_sta(wcid);
-
-=======
 		if (wcid) {
 			status.sta = wcid_to_sta(wcid);
 
@@ -76,7 +71,6 @@
 				status.rate = &wcid->rate;
 		}
 
->>>>>>> df0cc57e
 		hw = mt76_tx_status_get_hw(dev, skb);
 		ieee80211_tx_status_ext(hw, &status);
 	}
@@ -138,10 +132,6 @@
 
 	spin_lock_bh(&dev->status_lock);
 
-<<<<<<< HEAD
-	memset(cb, 0, sizeof(*cb));
-	pid = mt76_get_next_pkt_id(wcid);
-=======
 	pid = idr_alloc(&wcid->pktid, skb, MT_PACKET_ID_FIRST,
 			MT_PACKET_ID_MASK, GFP_ATOMIC);
 	if (pid < 0) {
@@ -149,7 +139,6 @@
 		goto out;
 	}
 
->>>>>>> df0cc57e
 	cb->wcid = wcid->idx;
 	cb->pktid = pid;
 
@@ -236,10 +225,7 @@
 void __mt76_tx_complete_skb(struct mt76_dev *dev, u16 wcid_idx, struct sk_buff *skb,
 			    struct list_head *free_list)
 {
-<<<<<<< HEAD
-=======
 	struct mt76_tx_cb *cb = mt76_tx_skb_cb(skb);
->>>>>>> df0cc57e
 	struct ieee80211_tx_status status = {
 		.skb = skb,
 		.free_list = free_list,
