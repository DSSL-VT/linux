--- conflicted
+++ resolved
@@ -580,11 +580,7 @@
 		goto err2;
 	}
 
-<<<<<<< HEAD
-	tmp = RREG32(scratch);
-=======
 	tmp = adev->wb.wb[index];
->>>>>>> 04d5ce62
 	if (tmp == 0xDEADBEEF)
 		r = 0;
 	else
@@ -3406,12 +3402,9 @@
 	tmp = REG_SET_FIELD(tmp, CP_HQD_IB_CONTROL, MIN_IB_AVAIL_SIZE, 3);
 	mqd->cp_hqd_ib_control = tmp;
 
-<<<<<<< HEAD
-=======
 	/* set static priority for a compute queue/ring */
 	gfx_v10_0_compute_mqd_set_priority(ring, mqd);
 
->>>>>>> 04d5ce62
 	/* map_queues packet doesn't need activate the queue,
 	 * so only kiq need set this field.
 	 */
