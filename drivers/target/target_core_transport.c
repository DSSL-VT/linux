/*******************************************************************************
 * Filename:  target_core_transport.c
 *
 * This file contains the Generic Target Engine Core.
 *
 * Copyright (c) 2002, 2003, 2004, 2005 PyX Technologies, Inc.
 * Copyright (c) 2005, 2006, 2007 SBE, Inc.
 * Copyright (c) 2007-2010 Rising Tide Systems
 * Copyright (c) 2008-2010 Linux-iSCSI.org
 *
 * Nicholas A. Bellinger <nab@kernel.org>
 *
 * This program is free software; you can redistribute it and/or modify
 * it under the terms of the GNU General Public License as published by
 * the Free Software Foundation; either version 2 of the License, or
 * (at your option) any later version.
 *
 * This program is distributed in the hope that it will be useful,
 * but WITHOUT ANY WARRANTY; without even the implied warranty of
 * MERCHANTABILITY or FITNESS FOR A PARTICULAR PURPOSE.  See the
 * GNU General Public License for more details.
 *
 * You should have received a copy of the GNU General Public License
 * along with this program; if not, write to the Free Software
 * Foundation, Inc., 59 Temple Place - Suite 330, Boston, MA 02111-1307, USA.
 *
 ******************************************************************************/

#include <linux/net.h>
#include <linux/delay.h>
#include <linux/string.h>
#include <linux/timer.h>
#include <linux/slab.h>
#include <linux/blkdev.h>
#include <linux/spinlock.h>
#include <linux/kthread.h>
#include <linux/in.h>
#include <linux/cdrom.h>
#include <linux/module.h>
#include <linux/ratelimit.h>
#include <asm/unaligned.h>
#include <net/sock.h>
#include <net/tcp.h>
#include <scsi/scsi.h>
#include <scsi/scsi_cmnd.h>
#include <scsi/scsi_tcq.h>

#include <target/target_core_base.h>
#include <target/target_core_backend.h>
#include <target/target_core_fabric.h>
#include <target/target_core_configfs.h>

#include "target_core_internal.h"
#include "target_core_alua.h"
#include "target_core_pr.h"
#include "target_core_ua.h"

static int sub_api_initialized;

static struct workqueue_struct *target_completion_wq;
static struct kmem_cache *se_sess_cache;
struct kmem_cache *se_ua_cache;
struct kmem_cache *t10_pr_reg_cache;
struct kmem_cache *t10_alua_lu_gp_cache;
struct kmem_cache *t10_alua_lu_gp_mem_cache;
struct kmem_cache *t10_alua_tg_pt_gp_cache;
struct kmem_cache *t10_alua_tg_pt_gp_mem_cache;

static void transport_complete_task_attr(struct se_cmd *cmd);
static void transport_handle_queue_full(struct se_cmd *cmd,
		struct se_device *dev);
static int transport_generic_get_mem(struct se_cmd *cmd);
static int target_get_sess_cmd(struct se_session *, struct se_cmd *, bool);
static void transport_put_cmd(struct se_cmd *cmd);
static int transport_set_sense_codes(struct se_cmd *cmd, u8 asc, u8 ascq);
static void target_complete_ok_work(struct work_struct *work);

int init_se_kmem_caches(void)
{
	se_sess_cache = kmem_cache_create("se_sess_cache",
			sizeof(struct se_session), __alignof__(struct se_session),
			0, NULL);
	if (!se_sess_cache) {
		pr_err("kmem_cache_create() for struct se_session"
				" failed\n");
		goto out;
	}
	se_ua_cache = kmem_cache_create("se_ua_cache",
			sizeof(struct se_ua), __alignof__(struct se_ua),
			0, NULL);
	if (!se_ua_cache) {
		pr_err("kmem_cache_create() for struct se_ua failed\n");
		goto out_free_sess_cache;
	}
	t10_pr_reg_cache = kmem_cache_create("t10_pr_reg_cache",
			sizeof(struct t10_pr_registration),
			__alignof__(struct t10_pr_registration), 0, NULL);
	if (!t10_pr_reg_cache) {
		pr_err("kmem_cache_create() for struct t10_pr_registration"
				" failed\n");
		goto out_free_ua_cache;
	}
	t10_alua_lu_gp_cache = kmem_cache_create("t10_alua_lu_gp_cache",
			sizeof(struct t10_alua_lu_gp), __alignof__(struct t10_alua_lu_gp),
			0, NULL);
	if (!t10_alua_lu_gp_cache) {
		pr_err("kmem_cache_create() for t10_alua_lu_gp_cache"
				" failed\n");
		goto out_free_pr_reg_cache;
	}
	t10_alua_lu_gp_mem_cache = kmem_cache_create("t10_alua_lu_gp_mem_cache",
			sizeof(struct t10_alua_lu_gp_member),
			__alignof__(struct t10_alua_lu_gp_member), 0, NULL);
	if (!t10_alua_lu_gp_mem_cache) {
		pr_err("kmem_cache_create() for t10_alua_lu_gp_mem_"
				"cache failed\n");
		goto out_free_lu_gp_cache;
	}
	t10_alua_tg_pt_gp_cache = kmem_cache_create("t10_alua_tg_pt_gp_cache",
			sizeof(struct t10_alua_tg_pt_gp),
			__alignof__(struct t10_alua_tg_pt_gp), 0, NULL);
	if (!t10_alua_tg_pt_gp_cache) {
		pr_err("kmem_cache_create() for t10_alua_tg_pt_gp_"
				"cache failed\n");
		goto out_free_lu_gp_mem_cache;
	}
	t10_alua_tg_pt_gp_mem_cache = kmem_cache_create(
			"t10_alua_tg_pt_gp_mem_cache",
			sizeof(struct t10_alua_tg_pt_gp_member),
			__alignof__(struct t10_alua_tg_pt_gp_member),
			0, NULL);
	if (!t10_alua_tg_pt_gp_mem_cache) {
		pr_err("kmem_cache_create() for t10_alua_tg_pt_gp_"
				"mem_t failed\n");
		goto out_free_tg_pt_gp_cache;
	}

	target_completion_wq = alloc_workqueue("target_completion",
					       WQ_MEM_RECLAIM, 0);
	if (!target_completion_wq)
		goto out_free_tg_pt_gp_mem_cache;

	return 0;

out_free_tg_pt_gp_mem_cache:
	kmem_cache_destroy(t10_alua_tg_pt_gp_mem_cache);
out_free_tg_pt_gp_cache:
	kmem_cache_destroy(t10_alua_tg_pt_gp_cache);
out_free_lu_gp_mem_cache:
	kmem_cache_destroy(t10_alua_lu_gp_mem_cache);
out_free_lu_gp_cache:
	kmem_cache_destroy(t10_alua_lu_gp_cache);
out_free_pr_reg_cache:
	kmem_cache_destroy(t10_pr_reg_cache);
out_free_ua_cache:
	kmem_cache_destroy(se_ua_cache);
out_free_sess_cache:
	kmem_cache_destroy(se_sess_cache);
out:
	return -ENOMEM;
}

void release_se_kmem_caches(void)
{
	destroy_workqueue(target_completion_wq);
	kmem_cache_destroy(se_sess_cache);
	kmem_cache_destroy(se_ua_cache);
	kmem_cache_destroy(t10_pr_reg_cache);
	kmem_cache_destroy(t10_alua_lu_gp_cache);
	kmem_cache_destroy(t10_alua_lu_gp_mem_cache);
	kmem_cache_destroy(t10_alua_tg_pt_gp_cache);
	kmem_cache_destroy(t10_alua_tg_pt_gp_mem_cache);
}

/* This code ensures unique mib indexes are handed out. */
static DEFINE_SPINLOCK(scsi_mib_index_lock);
static u32 scsi_mib_index[SCSI_INDEX_TYPE_MAX];

/*
 * Allocate a new row index for the entry type specified
 */
u32 scsi_get_new_index(scsi_index_t type)
{
	u32 new_index;

	BUG_ON((type < 0) || (type >= SCSI_INDEX_TYPE_MAX));

	spin_lock(&scsi_mib_index_lock);
	new_index = ++scsi_mib_index[type];
	spin_unlock(&scsi_mib_index_lock);

	return new_index;
}

void transport_subsystem_check_init(void)
{
	int ret;

	if (sub_api_initialized)
		return;

	ret = request_module("target_core_iblock");
	if (ret != 0)
		pr_err("Unable to load target_core_iblock\n");

	ret = request_module("target_core_file");
	if (ret != 0)
		pr_err("Unable to load target_core_file\n");

	ret = request_module("target_core_pscsi");
	if (ret != 0)
		pr_err("Unable to load target_core_pscsi\n");

	ret = request_module("target_core_stgt");
	if (ret != 0)
		pr_err("Unable to load target_core_stgt\n");

	sub_api_initialized = 1;
	return;
}

struct se_session *transport_init_session(void)
{
	struct se_session *se_sess;

	se_sess = kmem_cache_zalloc(se_sess_cache, GFP_KERNEL);
	if (!se_sess) {
		pr_err("Unable to allocate struct se_session from"
				" se_sess_cache\n");
		return ERR_PTR(-ENOMEM);
	}
	INIT_LIST_HEAD(&se_sess->sess_list);
	INIT_LIST_HEAD(&se_sess->sess_acl_list);
	INIT_LIST_HEAD(&se_sess->sess_cmd_list);
	spin_lock_init(&se_sess->sess_cmd_lock);
	kref_init(&se_sess->sess_kref);

	return se_sess;
}
EXPORT_SYMBOL(transport_init_session);

/*
 * Called with spin_lock_irqsave(&struct se_portal_group->session_lock called.
 */
void __transport_register_session(
	struct se_portal_group *se_tpg,
	struct se_node_acl *se_nacl,
	struct se_session *se_sess,
	void *fabric_sess_ptr)
{
	unsigned char buf[PR_REG_ISID_LEN];

	se_sess->se_tpg = se_tpg;
	se_sess->fabric_sess_ptr = fabric_sess_ptr;
	/*
	 * Used by struct se_node_acl's under ConfigFS to locate active se_session-t
	 *
	 * Only set for struct se_session's that will actually be moving I/O.
	 * eg: *NOT* discovery sessions.
	 */
	if (se_nacl) {
		/*
		 * If the fabric module supports an ISID based TransportID,
		 * save this value in binary from the fabric I_T Nexus now.
		 */
		if (se_tpg->se_tpg_tfo->sess_get_initiator_sid != NULL) {
			memset(&buf[0], 0, PR_REG_ISID_LEN);
			se_tpg->se_tpg_tfo->sess_get_initiator_sid(se_sess,
					&buf[0], PR_REG_ISID_LEN);
			se_sess->sess_bin_isid = get_unaligned_be64(&buf[0]);
		}
		kref_get(&se_nacl->acl_kref);

		spin_lock_irq(&se_nacl->nacl_sess_lock);
		/*
		 * The se_nacl->nacl_sess pointer will be set to the
		 * last active I_T Nexus for each struct se_node_acl.
		 */
		se_nacl->nacl_sess = se_sess;

		list_add_tail(&se_sess->sess_acl_list,
			      &se_nacl->acl_sess_list);
		spin_unlock_irq(&se_nacl->nacl_sess_lock);
	}
	list_add_tail(&se_sess->sess_list, &se_tpg->tpg_sess_list);

	pr_debug("TARGET_CORE[%s]: Registered fabric_sess_ptr: %p\n",
		se_tpg->se_tpg_tfo->get_fabric_name(), se_sess->fabric_sess_ptr);
}
EXPORT_SYMBOL(__transport_register_session);

void transport_register_session(
	struct se_portal_group *se_tpg,
	struct se_node_acl *se_nacl,
	struct se_session *se_sess,
	void *fabric_sess_ptr)
{
	unsigned long flags;

	spin_lock_irqsave(&se_tpg->session_lock, flags);
	__transport_register_session(se_tpg, se_nacl, se_sess, fabric_sess_ptr);
	spin_unlock_irqrestore(&se_tpg->session_lock, flags);
}
EXPORT_SYMBOL(transport_register_session);

void target_release_session(struct kref *kref)
{
	struct se_session *se_sess = container_of(kref,
			struct se_session, sess_kref);
	struct se_portal_group *se_tpg = se_sess->se_tpg;

	se_tpg->se_tpg_tfo->close_session(se_sess);
}

void target_get_session(struct se_session *se_sess)
{
	kref_get(&se_sess->sess_kref);
}
EXPORT_SYMBOL(target_get_session);

void target_put_session(struct se_session *se_sess)
{
	struct se_portal_group *tpg = se_sess->se_tpg;

	if (tpg->se_tpg_tfo->put_session != NULL) {
		tpg->se_tpg_tfo->put_session(se_sess);
		return;
	}
	kref_put(&se_sess->sess_kref, target_release_session);
}
EXPORT_SYMBOL(target_put_session);

static void target_complete_nacl(struct kref *kref)
{
	struct se_node_acl *nacl = container_of(kref,
				struct se_node_acl, acl_kref);

	complete(&nacl->acl_free_comp);
}

void target_put_nacl(struct se_node_acl *nacl)
{
	kref_put(&nacl->acl_kref, target_complete_nacl);
}

void transport_deregister_session_configfs(struct se_session *se_sess)
{
	struct se_node_acl *se_nacl;
	unsigned long flags;
	/*
	 * Used by struct se_node_acl's under ConfigFS to locate active struct se_session
	 */
	se_nacl = se_sess->se_node_acl;
	if (se_nacl) {
		spin_lock_irqsave(&se_nacl->nacl_sess_lock, flags);
		if (se_nacl->acl_stop == 0)
			list_del(&se_sess->sess_acl_list);
		/*
		 * If the session list is empty, then clear the pointer.
		 * Otherwise, set the struct se_session pointer from the tail
		 * element of the per struct se_node_acl active session list.
		 */
		if (list_empty(&se_nacl->acl_sess_list))
			se_nacl->nacl_sess = NULL;
		else {
			se_nacl->nacl_sess = container_of(
					se_nacl->acl_sess_list.prev,
					struct se_session, sess_acl_list);
		}
		spin_unlock_irqrestore(&se_nacl->nacl_sess_lock, flags);
	}
}
EXPORT_SYMBOL(transport_deregister_session_configfs);

void transport_free_session(struct se_session *se_sess)
{
	kmem_cache_free(se_sess_cache, se_sess);
}
EXPORT_SYMBOL(transport_free_session);

void transport_deregister_session(struct se_session *se_sess)
{
	struct se_portal_group *se_tpg = se_sess->se_tpg;
	struct target_core_fabric_ops *se_tfo;
	struct se_node_acl *se_nacl;
	unsigned long flags;
	bool comp_nacl = true;

	if (!se_tpg) {
		transport_free_session(se_sess);
		return;
	}
	se_tfo = se_tpg->se_tpg_tfo;

	spin_lock_irqsave(&se_tpg->session_lock, flags);
	list_del(&se_sess->sess_list);
	se_sess->se_tpg = NULL;
	se_sess->fabric_sess_ptr = NULL;
	spin_unlock_irqrestore(&se_tpg->session_lock, flags);

	/*
	 * Determine if we need to do extra work for this initiator node's
	 * struct se_node_acl if it had been previously dynamically generated.
	 */
	se_nacl = se_sess->se_node_acl;

	spin_lock_irqsave(&se_tpg->acl_node_lock, flags);
	if (se_nacl && se_nacl->dynamic_node_acl) {
		if (!se_tfo->tpg_check_demo_mode_cache(se_tpg)) {
			list_del(&se_nacl->acl_list);
			se_tpg->num_node_acls--;
			spin_unlock_irqrestore(&se_tpg->acl_node_lock, flags);
			core_tpg_wait_for_nacl_pr_ref(se_nacl);
			core_free_device_list_for_node(se_nacl, se_tpg);
			se_tfo->tpg_release_fabric_acl(se_tpg, se_nacl);

			comp_nacl = false;
			spin_lock_irqsave(&se_tpg->acl_node_lock, flags);
		}
	}
	spin_unlock_irqrestore(&se_tpg->acl_node_lock, flags);

	pr_debug("TARGET_CORE[%s]: Deregistered fabric_sess\n",
		se_tpg->se_tpg_tfo->get_fabric_name());
	/*
	 * If last kref is dropping now for an explict NodeACL, awake sleeping
	 * ->acl_free_comp caller to wakeup configfs se_node_acl->acl_group
	 * removal context.
	 */
	if (se_nacl && comp_nacl == true)
		target_put_nacl(se_nacl);

	transport_free_session(se_sess);
}
EXPORT_SYMBOL(transport_deregister_session);

/*
 * Called with cmd->t_state_lock held.
 */
static void target_remove_from_state_list(struct se_cmd *cmd)
{
	struct se_device *dev = cmd->se_dev;
	unsigned long flags;

	if (!dev)
		return;

	if (cmd->transport_state & CMD_T_BUSY)
		return;

	spin_lock_irqsave(&dev->execute_task_lock, flags);
	if (cmd->state_active) {
		list_del(&cmd->state_list);
		cmd->state_active = false;
	}
	spin_unlock_irqrestore(&dev->execute_task_lock, flags);
}

static int transport_cmd_check_stop(struct se_cmd *cmd, bool remove_from_lists)
{
	unsigned long flags;

	spin_lock_irqsave(&cmd->t_state_lock, flags);
	/*
	 * Determine if IOCTL context caller in requesting the stopping of this
	 * command for LUN shutdown purposes.
	 */
	if (cmd->transport_state & CMD_T_LUN_STOP) {
		pr_debug("%s:%d CMD_T_LUN_STOP for ITT: 0x%08x\n",
			__func__, __LINE__, cmd->se_tfo->get_task_tag(cmd));

		cmd->transport_state &= ~CMD_T_ACTIVE;
		if (remove_from_lists)
			target_remove_from_state_list(cmd);
		spin_unlock_irqrestore(&cmd->t_state_lock, flags);

		complete(&cmd->transport_lun_stop_comp);
		return 1;
	}

	if (remove_from_lists) {
		target_remove_from_state_list(cmd);

		/*
		 * Clear struct se_cmd->se_lun before the handoff to FE.
		 */
		cmd->se_lun = NULL;
	}

	/*
	 * Determine if frontend context caller is requesting the stopping of
	 * this command for frontend exceptions.
	 */
	if (cmd->transport_state & CMD_T_STOP) {
		pr_debug("%s:%d CMD_T_STOP for ITT: 0x%08x\n",
			__func__, __LINE__,
			cmd->se_tfo->get_task_tag(cmd));

		spin_unlock_irqrestore(&cmd->t_state_lock, flags);

		complete(&cmd->t_transport_stop_comp);
		return 1;
	}

	cmd->transport_state &= ~CMD_T_ACTIVE;
	if (remove_from_lists) {
		/*
		 * Some fabric modules like tcm_loop can release
		 * their internally allocated I/O reference now and
		 * struct se_cmd now.
		 *
		 * Fabric modules are expected to return '1' here if the
		 * se_cmd being passed is released at this point,
		 * or zero if not being released.
		 */
		if (cmd->se_tfo->check_stop_free != NULL) {
			spin_unlock_irqrestore(&cmd->t_state_lock, flags);
			return cmd->se_tfo->check_stop_free(cmd);
		}
	}

	spin_unlock_irqrestore(&cmd->t_state_lock, flags);
	return 0;
}

static int transport_cmd_check_stop_to_fabric(struct se_cmd *cmd)
{
	return transport_cmd_check_stop(cmd, true);
}

static void transport_lun_remove_cmd(struct se_cmd *cmd)
{
	struct se_lun *lun = cmd->se_lun;
	unsigned long flags;

	if (!lun)
		return;

	spin_lock_irqsave(&cmd->t_state_lock, flags);
	if (cmd->transport_state & CMD_T_DEV_ACTIVE) {
		cmd->transport_state &= ~CMD_T_DEV_ACTIVE;
		target_remove_from_state_list(cmd);
	}
	spin_unlock_irqrestore(&cmd->t_state_lock, flags);

	spin_lock_irqsave(&lun->lun_cmd_lock, flags);
	if (!list_empty(&cmd->se_lun_node))
		list_del_init(&cmd->se_lun_node);
	spin_unlock_irqrestore(&lun->lun_cmd_lock, flags);
}

void transport_cmd_finish_abort(struct se_cmd *cmd, int remove)
{
	if (!(cmd->se_cmd_flags & SCF_SCSI_TMR_CDB))
		transport_lun_remove_cmd(cmd);

	if (transport_cmd_check_stop_to_fabric(cmd))
		return;
	if (remove)
		transport_put_cmd(cmd);
}

static void target_complete_failure_work(struct work_struct *work)
{
	struct se_cmd *cmd = container_of(work, struct se_cmd, work);

	transport_generic_request_failure(cmd);
}

void target_complete_cmd(struct se_cmd *cmd, u8 scsi_status)
{
	struct se_device *dev = cmd->se_dev;
	int success = scsi_status == GOOD;
	unsigned long flags;

	cmd->scsi_status = scsi_status;


	spin_lock_irqsave(&cmd->t_state_lock, flags);
	cmd->transport_state &= ~CMD_T_BUSY;

	if (dev && dev->transport->transport_complete) {
		if (dev->transport->transport_complete(cmd,
				cmd->t_data_sg) != 0) {
			cmd->se_cmd_flags |= SCF_TRANSPORT_TASK_SENSE;
			success = 1;
		}
	}

	/*
	 * See if we are waiting to complete for an exception condition.
	 */
	if (cmd->transport_state & CMD_T_REQUEST_STOP) {
		spin_unlock_irqrestore(&cmd->t_state_lock, flags);
		complete(&cmd->task_stop_comp);
		return;
	}

	if (!success)
		cmd->transport_state |= CMD_T_FAILED;

	/*
	 * Check for case where an explict ABORT_TASK has been received
	 * and transport_wait_for_tasks() will be waiting for completion..
	 */
	if (cmd->transport_state & CMD_T_ABORTED &&
	    cmd->transport_state & CMD_T_STOP) {
		spin_unlock_irqrestore(&cmd->t_state_lock, flags);
		complete(&cmd->t_transport_stop_comp);
		return;
	} else if (cmd->transport_state & CMD_T_FAILED) {
		cmd->scsi_sense_reason = TCM_LOGICAL_UNIT_COMMUNICATION_FAILURE;
		INIT_WORK(&cmd->work, target_complete_failure_work);
	} else {
		INIT_WORK(&cmd->work, target_complete_ok_work);
	}

	cmd->t_state = TRANSPORT_COMPLETE;
	cmd->transport_state |= (CMD_T_COMPLETE | CMD_T_ACTIVE);
	spin_unlock_irqrestore(&cmd->t_state_lock, flags);

	queue_work(target_completion_wq, &cmd->work);
}
EXPORT_SYMBOL(target_complete_cmd);

static void target_add_to_state_list(struct se_cmd *cmd)
{
	struct se_device *dev = cmd->se_dev;
	unsigned long flags;

	spin_lock_irqsave(&dev->execute_task_lock, flags);
	if (!cmd->state_active) {
		list_add_tail(&cmd->state_list, &dev->state_list);
		cmd->state_active = true;
	}
	spin_unlock_irqrestore(&dev->execute_task_lock, flags);
}

/*
 * Handle QUEUE_FULL / -EAGAIN and -ENOMEM status
 */
static void transport_write_pending_qf(struct se_cmd *cmd);
static void transport_complete_qf(struct se_cmd *cmd);

static void target_qf_do_work(struct work_struct *work)
{
	struct se_device *dev = container_of(work, struct se_device,
					qf_work_queue);
	LIST_HEAD(qf_cmd_list);
	struct se_cmd *cmd, *cmd_tmp;

	spin_lock_irq(&dev->qf_cmd_lock);
	list_splice_init(&dev->qf_cmd_list, &qf_cmd_list);
	spin_unlock_irq(&dev->qf_cmd_lock);

	list_for_each_entry_safe(cmd, cmd_tmp, &qf_cmd_list, se_qf_node) {
		list_del(&cmd->se_qf_node);
		atomic_dec(&dev->dev_qf_count);
		smp_mb__after_atomic_dec();

		pr_debug("Processing %s cmd: %p QUEUE_FULL in work queue"
			" context: %s\n", cmd->se_tfo->get_fabric_name(), cmd,
			(cmd->t_state == TRANSPORT_COMPLETE_QF_OK) ? "COMPLETE_OK" :
			(cmd->t_state == TRANSPORT_COMPLETE_QF_WP) ? "WRITE_PENDING"
			: "UNKNOWN");

		if (cmd->t_state == TRANSPORT_COMPLETE_QF_WP)
			transport_write_pending_qf(cmd);
		else if (cmd->t_state == TRANSPORT_COMPLETE_QF_OK)
			transport_complete_qf(cmd);
	}
}

unsigned char *transport_dump_cmd_direction(struct se_cmd *cmd)
{
	switch (cmd->data_direction) {
	case DMA_NONE:
		return "NONE";
	case DMA_FROM_DEVICE:
		return "READ";
	case DMA_TO_DEVICE:
		return "WRITE";
	case DMA_BIDIRECTIONAL:
		return "BIDI";
	default:
		break;
	}

	return "UNKNOWN";
}

void transport_dump_dev_state(
	struct se_device *dev,
	char *b,
	int *bl)
{
	*bl += sprintf(b + *bl, "Status: ");
	switch (dev->dev_status) {
	case TRANSPORT_DEVICE_ACTIVATED:
		*bl += sprintf(b + *bl, "ACTIVATED");
		break;
	case TRANSPORT_DEVICE_DEACTIVATED:
		*bl += sprintf(b + *bl, "DEACTIVATED");
		break;
	case TRANSPORT_DEVICE_SHUTDOWN:
		*bl += sprintf(b + *bl, "SHUTDOWN");
		break;
	case TRANSPORT_DEVICE_OFFLINE_ACTIVATED:
	case TRANSPORT_DEVICE_OFFLINE_DEACTIVATED:
		*bl += sprintf(b + *bl, "OFFLINE");
		break;
	default:
		*bl += sprintf(b + *bl, "UNKNOWN=%d", dev->dev_status);
		break;
	}

	*bl += sprintf(b + *bl, "  Max Queue Depth: %d", dev->queue_depth);
	*bl += sprintf(b + *bl, "  SectorSize: %u  HwMaxSectors: %u\n",
		dev->se_sub_dev->se_dev_attrib.block_size,
		dev->se_sub_dev->se_dev_attrib.hw_max_sectors);
	*bl += sprintf(b + *bl, "        ");
}

void transport_dump_vpd_proto_id(
	struct t10_vpd *vpd,
	unsigned char *p_buf,
	int p_buf_len)
{
	unsigned char buf[VPD_TMP_BUF_SIZE];
	int len;

	memset(buf, 0, VPD_TMP_BUF_SIZE);
	len = sprintf(buf, "T10 VPD Protocol Identifier: ");

	switch (vpd->protocol_identifier) {
	case 0x00:
		sprintf(buf+len, "Fibre Channel\n");
		break;
	case 0x10:
		sprintf(buf+len, "Parallel SCSI\n");
		break;
	case 0x20:
		sprintf(buf+len, "SSA\n");
		break;
	case 0x30:
		sprintf(buf+len, "IEEE 1394\n");
		break;
	case 0x40:
		sprintf(buf+len, "SCSI Remote Direct Memory Access"
				" Protocol\n");
		break;
	case 0x50:
		sprintf(buf+len, "Internet SCSI (iSCSI)\n");
		break;
	case 0x60:
		sprintf(buf+len, "SAS Serial SCSI Protocol\n");
		break;
	case 0x70:
		sprintf(buf+len, "Automation/Drive Interface Transport"
				" Protocol\n");
		break;
	case 0x80:
		sprintf(buf+len, "AT Attachment Interface ATA/ATAPI\n");
		break;
	default:
		sprintf(buf+len, "Unknown 0x%02x\n",
				vpd->protocol_identifier);
		break;
	}

	if (p_buf)
		strncpy(p_buf, buf, p_buf_len);
	else
		pr_debug("%s", buf);
}

void
transport_set_vpd_proto_id(struct t10_vpd *vpd, unsigned char *page_83)
{
	/*
	 * Check if the Protocol Identifier Valid (PIV) bit is set..
	 *
	 * from spc3r23.pdf section 7.5.1
	 */
	 if (page_83[1] & 0x80) {
		vpd->protocol_identifier = (page_83[0] & 0xf0);
		vpd->protocol_identifier_set = 1;
		transport_dump_vpd_proto_id(vpd, NULL, 0);
	}
}
EXPORT_SYMBOL(transport_set_vpd_proto_id);

int transport_dump_vpd_assoc(
	struct t10_vpd *vpd,
	unsigned char *p_buf,
	int p_buf_len)
{
	unsigned char buf[VPD_TMP_BUF_SIZE];
	int ret = 0;
	int len;

	memset(buf, 0, VPD_TMP_BUF_SIZE);
	len = sprintf(buf, "T10 VPD Identifier Association: ");

	switch (vpd->association) {
	case 0x00:
		sprintf(buf+len, "addressed logical unit\n");
		break;
	case 0x10:
		sprintf(buf+len, "target port\n");
		break;
	case 0x20:
		sprintf(buf+len, "SCSI target device\n");
		break;
	default:
		sprintf(buf+len, "Unknown 0x%02x\n", vpd->association);
		ret = -EINVAL;
		break;
	}

	if (p_buf)
		strncpy(p_buf, buf, p_buf_len);
	else
		pr_debug("%s", buf);

	return ret;
}

int transport_set_vpd_assoc(struct t10_vpd *vpd, unsigned char *page_83)
{
	/*
	 * The VPD identification association..
	 *
	 * from spc3r23.pdf Section 7.6.3.1 Table 297
	 */
	vpd->association = (page_83[1] & 0x30);
	return transport_dump_vpd_assoc(vpd, NULL, 0);
}
EXPORT_SYMBOL(transport_set_vpd_assoc);

int transport_dump_vpd_ident_type(
	struct t10_vpd *vpd,
	unsigned char *p_buf,
	int p_buf_len)
{
	unsigned char buf[VPD_TMP_BUF_SIZE];
	int ret = 0;
	int len;

	memset(buf, 0, VPD_TMP_BUF_SIZE);
	len = sprintf(buf, "T10 VPD Identifier Type: ");

	switch (vpd->device_identifier_type) {
	case 0x00:
		sprintf(buf+len, "Vendor specific\n");
		break;
	case 0x01:
		sprintf(buf+len, "T10 Vendor ID based\n");
		break;
	case 0x02:
		sprintf(buf+len, "EUI-64 based\n");
		break;
	case 0x03:
		sprintf(buf+len, "NAA\n");
		break;
	case 0x04:
		sprintf(buf+len, "Relative target port identifier\n");
		break;
	case 0x08:
		sprintf(buf+len, "SCSI name string\n");
		break;
	default:
		sprintf(buf+len, "Unsupported: 0x%02x\n",
				vpd->device_identifier_type);
		ret = -EINVAL;
		break;
	}

	if (p_buf) {
		if (p_buf_len < strlen(buf)+1)
			return -EINVAL;
		strncpy(p_buf, buf, p_buf_len);
	} else {
		pr_debug("%s", buf);
	}

	return ret;
}

int transport_set_vpd_ident_type(struct t10_vpd *vpd, unsigned char *page_83)
{
	/*
	 * The VPD identifier type..
	 *
	 * from spc3r23.pdf Section 7.6.3.1 Table 298
	 */
	vpd->device_identifier_type = (page_83[1] & 0x0f);
	return transport_dump_vpd_ident_type(vpd, NULL, 0);
}
EXPORT_SYMBOL(transport_set_vpd_ident_type);

int transport_dump_vpd_ident(
	struct t10_vpd *vpd,
	unsigned char *p_buf,
	int p_buf_len)
{
	unsigned char buf[VPD_TMP_BUF_SIZE];
	int ret = 0;

	memset(buf, 0, VPD_TMP_BUF_SIZE);

	switch (vpd->device_identifier_code_set) {
	case 0x01: /* Binary */
		sprintf(buf, "T10 VPD Binary Device Identifier: %s\n",
			&vpd->device_identifier[0]);
		break;
	case 0x02: /* ASCII */
		sprintf(buf, "T10 VPD ASCII Device Identifier: %s\n",
			&vpd->device_identifier[0]);
		break;
	case 0x03: /* UTF-8 */
		sprintf(buf, "T10 VPD UTF-8 Device Identifier: %s\n",
			&vpd->device_identifier[0]);
		break;
	default:
		sprintf(buf, "T10 VPD Device Identifier encoding unsupported:"
			" 0x%02x", vpd->device_identifier_code_set);
		ret = -EINVAL;
		break;
	}

	if (p_buf)
		strncpy(p_buf, buf, p_buf_len);
	else
		pr_debug("%s", buf);

	return ret;
}

int
transport_set_vpd_ident(struct t10_vpd *vpd, unsigned char *page_83)
{
	static const char hex_str[] = "0123456789abcdef";
	int j = 0, i = 4; /* offset to start of the identifer */

	/*
	 * The VPD Code Set (encoding)
	 *
	 * from spc3r23.pdf Section 7.6.3.1 Table 296
	 */
	vpd->device_identifier_code_set = (page_83[0] & 0x0f);
	switch (vpd->device_identifier_code_set) {
	case 0x01: /* Binary */
		vpd->device_identifier[j++] =
				hex_str[vpd->device_identifier_type];
		while (i < (4 + page_83[3])) {
			vpd->device_identifier[j++] =
				hex_str[(page_83[i] & 0xf0) >> 4];
			vpd->device_identifier[j++] =
				hex_str[page_83[i] & 0x0f];
			i++;
		}
		break;
	case 0x02: /* ASCII */
	case 0x03: /* UTF-8 */
		while (i < (4 + page_83[3]))
			vpd->device_identifier[j++] = page_83[i++];
		break;
	default:
		break;
	}

	return transport_dump_vpd_ident(vpd, NULL, 0);
}
EXPORT_SYMBOL(transport_set_vpd_ident);

static void core_setup_task_attr_emulation(struct se_device *dev)
{
	/*
	 * If this device is from Target_Core_Mod/pSCSI, disable the
	 * SAM Task Attribute emulation.
	 *
	 * This is currently not available in upsream Linux/SCSI Target
	 * mode code, and is assumed to be disabled while using TCM/pSCSI.
	 */
	if (dev->transport->transport_type == TRANSPORT_PLUGIN_PHBA_PDEV) {
		dev->dev_task_attr_type = SAM_TASK_ATTR_PASSTHROUGH;
		return;
	}

	dev->dev_task_attr_type = SAM_TASK_ATTR_EMULATED;
	pr_debug("%s: Using SAM_TASK_ATTR_EMULATED for SPC: 0x%02x"
		" device\n", dev->transport->name,
		dev->transport->get_device_rev(dev));
}

static void scsi_dump_inquiry(struct se_device *dev)
{
	struct t10_wwn *wwn = &dev->se_sub_dev->t10_wwn;
	char buf[17];
	int i, device_type;
	/*
	 * Print Linux/SCSI style INQUIRY formatting to the kernel ring buffer
	 */
	for (i = 0; i < 8; i++)
		if (wwn->vendor[i] >= 0x20)
			buf[i] = wwn->vendor[i];
		else
			buf[i] = ' ';
	buf[i] = '\0';
	pr_debug("  Vendor: %s\n", buf);

	for (i = 0; i < 16; i++)
		if (wwn->model[i] >= 0x20)
			buf[i] = wwn->model[i];
		else
			buf[i] = ' ';
	buf[i] = '\0';
	pr_debug("  Model: %s\n", buf);

	for (i = 0; i < 4; i++)
		if (wwn->revision[i] >= 0x20)
			buf[i] = wwn->revision[i];
		else
			buf[i] = ' ';
	buf[i] = '\0';
	pr_debug("  Revision: %s\n", buf);

	device_type = dev->transport->get_device_type(dev);
	pr_debug("  Type:   %s ", scsi_device_type(device_type));
	pr_debug("                 ANSI SCSI revision: %02x\n",
				dev->transport->get_device_rev(dev));
}

struct se_device *transport_add_device_to_core_hba(
	struct se_hba *hba,
	struct se_subsystem_api *transport,
	struct se_subsystem_dev *se_dev,
	u32 device_flags,
	void *transport_dev,
	struct se_dev_limits *dev_limits,
	const char *inquiry_prod,
	const char *inquiry_rev)
{
	int force_pt;
	struct se_device  *dev;

	dev = kzalloc(sizeof(struct se_device), GFP_KERNEL);
	if (!dev) {
		pr_err("Unable to allocate memory for se_dev_t\n");
		return NULL;
	}

	dev->dev_flags		= device_flags;
	dev->dev_status		|= TRANSPORT_DEVICE_DEACTIVATED;
	dev->dev_ptr		= transport_dev;
	dev->se_hba		= hba;
	dev->se_sub_dev		= se_dev;
	dev->transport		= transport;
	INIT_LIST_HEAD(&dev->dev_list);
	INIT_LIST_HEAD(&dev->dev_sep_list);
	INIT_LIST_HEAD(&dev->dev_tmr_list);
	INIT_LIST_HEAD(&dev->delayed_cmd_list);
	INIT_LIST_HEAD(&dev->state_list);
	INIT_LIST_HEAD(&dev->qf_cmd_list);
	spin_lock_init(&dev->execute_task_lock);
	spin_lock_init(&dev->delayed_cmd_lock);
	spin_lock_init(&dev->dev_reservation_lock);
	spin_lock_init(&dev->dev_status_lock);
	spin_lock_init(&dev->se_port_lock);
	spin_lock_init(&dev->se_tmr_lock);
	spin_lock_init(&dev->qf_cmd_lock);
	atomic_set(&dev->dev_ordered_id, 0);

	se_dev_set_default_attribs(dev, dev_limits);

	dev->dev_index = scsi_get_new_index(SCSI_DEVICE_INDEX);
	dev->creation_time = get_jiffies_64();
	spin_lock_init(&dev->stats_lock);

	spin_lock(&hba->device_lock);
	list_add_tail(&dev->dev_list, &hba->hba_dev_list);
	hba->dev_count++;
	spin_unlock(&hba->device_lock);
	/*
	 * Setup the SAM Task Attribute emulation for struct se_device
	 */
	core_setup_task_attr_emulation(dev);
	/*
	 * Force PR and ALUA passthrough emulation with internal object use.
	 */
	force_pt = (hba->hba_flags & HBA_FLAGS_INTERNAL_USE);
	/*
	 * Setup the Reservations infrastructure for struct se_device
	 */
	core_setup_reservations(dev, force_pt);
	/*
	 * Setup the Asymmetric Logical Unit Assignment for struct se_device
	 */
	if (core_setup_alua(dev, force_pt) < 0)
		goto err_dev_list;

	/*
	 * Startup the struct se_device processing thread
	 */
	dev->tmr_wq = alloc_workqueue("tmr-%s", WQ_MEM_RECLAIM | WQ_UNBOUND, 1,
				      dev->transport->name);
	if (!dev->tmr_wq) {
		pr_err("Unable to create tmr workqueue for %s\n",
			dev->transport->name);
		goto err_dev_list;
	}
	/*
	 * Setup work_queue for QUEUE_FULL
	 */
	INIT_WORK(&dev->qf_work_queue, target_qf_do_work);
	/*
	 * Preload the initial INQUIRY const values if we are doing
	 * anything virtual (IBLOCK, FILEIO, RAMDISK), but not for TCM/pSCSI
	 * passthrough because this is being provided by the backend LLD.
	 * This is required so that transport_get_inquiry() copies these
	 * originals once back into DEV_T10_WWN(dev) for the virtual device
	 * setup.
	 */
	if (dev->transport->transport_type != TRANSPORT_PLUGIN_PHBA_PDEV) {
		if (!inquiry_prod || !inquiry_rev) {
			pr_err("All non TCM/pSCSI plugins require"
				" INQUIRY consts\n");
			goto err_wq;
		}

		strncpy(&dev->se_sub_dev->t10_wwn.vendor[0], "LIO-ORG", 8);
		strncpy(&dev->se_sub_dev->t10_wwn.model[0], inquiry_prod, 16);
		strncpy(&dev->se_sub_dev->t10_wwn.revision[0], inquiry_rev, 4);
	}
	scsi_dump_inquiry(dev);

	return dev;

err_wq:
	destroy_workqueue(dev->tmr_wq);
err_dev_list:
	spin_lock(&hba->device_lock);
	list_del(&dev->dev_list);
	hba->dev_count--;
	spin_unlock(&hba->device_lock);

	se_release_vpd_for_dev(dev);

	kfree(dev);

	return NULL;
}
EXPORT_SYMBOL(transport_add_device_to_core_hba);

int target_cmd_size_check(struct se_cmd *cmd, unsigned int size)
{
	struct se_device *dev = cmd->se_dev;

	if (cmd->unknown_data_length) {
		cmd->data_length = size;
	} else if (size != cmd->data_length) {
		pr_warn("TARGET_CORE[%s]: Expected Transfer Length:"
			" %u does not match SCSI CDB Length: %u for SAM Opcode:"
			" 0x%02x\n", cmd->se_tfo->get_fabric_name(),
				cmd->data_length, size, cmd->t_task_cdb[0]);

<<<<<<< HEAD
		cmd->cmd_spdtl = size;

=======
>>>>>>> 9450d57e
		if (cmd->data_direction == DMA_TO_DEVICE) {
			pr_err("Rejecting underflow/overflow"
					" WRITE data\n");
			goto out_invalid_cdb_field;
		}
		/*
		 * Reject READ_* or WRITE_* with overflow/underflow for
		 * type SCF_SCSI_DATA_CDB.
		 */
		if (dev->se_sub_dev->se_dev_attrib.block_size != 512)  {
			pr_err("Failing OVERFLOW/UNDERFLOW for LBA op"
				" CDB on non 512-byte sector setup subsystem"
				" plugin: %s\n", dev->transport->name);
			/* Returns CHECK_CONDITION + INVALID_CDB_FIELD */
			goto out_invalid_cdb_field;
		}

		if (size > cmd->data_length) {
			cmd->se_cmd_flags |= SCF_OVERFLOW_BIT;
			cmd->residual_count = (size - cmd->data_length);
		} else {
			cmd->se_cmd_flags |= SCF_UNDERFLOW_BIT;
			cmd->residual_count = (cmd->data_length - size);
		}
		cmd->data_length = size;
	}

	return 0;

out_invalid_cdb_field:
	cmd->se_cmd_flags |= SCF_SCSI_CDB_EXCEPTION;
	cmd->scsi_sense_reason = TCM_INVALID_CDB_FIELD;
	return -EINVAL;
}

/*
 * Used by fabric modules containing a local struct se_cmd within their
 * fabric dependent per I/O descriptor.
 */
void transport_init_se_cmd(
	struct se_cmd *cmd,
	struct target_core_fabric_ops *tfo,
	struct se_session *se_sess,
	u32 data_length,
	int data_direction,
	int task_attr,
	unsigned char *sense_buffer)
{
	INIT_LIST_HEAD(&cmd->se_lun_node);
	INIT_LIST_HEAD(&cmd->se_delayed_node);
	INIT_LIST_HEAD(&cmd->se_qf_node);
	INIT_LIST_HEAD(&cmd->se_cmd_list);
	INIT_LIST_HEAD(&cmd->state_list);
	init_completion(&cmd->transport_lun_fe_stop_comp);
	init_completion(&cmd->transport_lun_stop_comp);
	init_completion(&cmd->t_transport_stop_comp);
	init_completion(&cmd->cmd_wait_comp);
	init_completion(&cmd->task_stop_comp);
	spin_lock_init(&cmd->t_state_lock);
	cmd->transport_state = CMD_T_DEV_ACTIVE;

	cmd->se_tfo = tfo;
	cmd->se_sess = se_sess;
	cmd->data_length = data_length;
	cmd->data_direction = data_direction;
	cmd->sam_task_attr = task_attr;
	cmd->sense_buffer = sense_buffer;

	cmd->state_active = false;
}
EXPORT_SYMBOL(transport_init_se_cmd);

static int transport_check_alloc_task_attr(struct se_cmd *cmd)
{
	/*
	 * Check if SAM Task Attribute emulation is enabled for this
	 * struct se_device storage object
	 */
	if (cmd->se_dev->dev_task_attr_type != SAM_TASK_ATTR_EMULATED)
		return 0;

	if (cmd->sam_task_attr == MSG_ACA_TAG) {
		pr_debug("SAM Task Attribute ACA"
			" emulation is not supported\n");
		return -EINVAL;
	}
	/*
	 * Used to determine when ORDERED commands should go from
	 * Dormant to Active status.
	 */
	cmd->se_ordered_id = atomic_inc_return(&cmd->se_dev->dev_ordered_id);
	smp_mb__after_atomic_inc();
	pr_debug("Allocated se_ordered_id: %u for Task Attr: 0x%02x on %s\n",
			cmd->se_ordered_id, cmd->sam_task_attr,
			cmd->se_dev->transport->name);
	return 0;
}

/*	target_setup_cmd_from_cdb():
 *
 *	Called from fabric RX Thread.
 */
int target_setup_cmd_from_cdb(
	struct se_cmd *cmd,
	unsigned char *cdb)
{
	struct se_subsystem_dev *su_dev = cmd->se_dev->se_sub_dev;
	u32 pr_reg_type = 0;
	u8 alua_ascq = 0;
	unsigned long flags;
	int ret;

	/*
	 * Ensure that the received CDB is less than the max (252 + 8) bytes
	 * for VARIABLE_LENGTH_CMD
	 */
	if (scsi_command_size(cdb) > SCSI_MAX_VARLEN_CDB_SIZE) {
		pr_err("Received SCSI CDB with command_size: %d that"
			" exceeds SCSI_MAX_VARLEN_CDB_SIZE: %d\n",
			scsi_command_size(cdb), SCSI_MAX_VARLEN_CDB_SIZE);
		cmd->se_cmd_flags |= SCF_SCSI_CDB_EXCEPTION;
		cmd->scsi_sense_reason = TCM_INVALID_CDB_FIELD;
		return -EINVAL;
	}
	/*
	 * If the received CDB is larger than TCM_MAX_COMMAND_SIZE,
	 * allocate the additional extended CDB buffer now..  Otherwise
	 * setup the pointer from __t_task_cdb to t_task_cdb.
	 */
	if (scsi_command_size(cdb) > sizeof(cmd->__t_task_cdb)) {
		cmd->t_task_cdb = kzalloc(scsi_command_size(cdb),
						GFP_KERNEL);
		if (!cmd->t_task_cdb) {
			pr_err("Unable to allocate cmd->t_task_cdb"
				" %u > sizeof(cmd->__t_task_cdb): %lu ops\n",
				scsi_command_size(cdb),
				(unsigned long)sizeof(cmd->__t_task_cdb));
			cmd->se_cmd_flags |= SCF_SCSI_CDB_EXCEPTION;
			cmd->scsi_sense_reason =
					TCM_LOGICAL_UNIT_COMMUNICATION_FAILURE;
			return -ENOMEM;
		}
	} else
		cmd->t_task_cdb = &cmd->__t_task_cdb[0];
	/*
	 * Copy the original CDB into cmd->
	 */
	memcpy(cmd->t_task_cdb, cdb, scsi_command_size(cdb));

	/*
	 * Check for an existing UNIT ATTENTION condition
	 */
	if (core_scsi3_ua_check(cmd, cdb) < 0) {
		cmd->se_cmd_flags |= SCF_SCSI_CDB_EXCEPTION;
		cmd->scsi_sense_reason = TCM_CHECK_CONDITION_UNIT_ATTENTION;
		return -EINVAL;
	}

	ret = su_dev->t10_alua.alua_state_check(cmd, cdb, &alua_ascq);
	if (ret != 0) {
		/*
		 * Set SCSI additional sense code (ASC) to 'LUN Not Accessible';
		 * The ALUA additional sense code qualifier (ASCQ) is determined
		 * by the ALUA primary or secondary access state..
		 */
		if (ret > 0) {
			pr_debug("[%s]: ALUA TG Port not available, "
				"SenseKey: NOT_READY, ASC/ASCQ: "
				"0x04/0x%02x\n",
				cmd->se_tfo->get_fabric_name(), alua_ascq);

			transport_set_sense_codes(cmd, 0x04, alua_ascq);
			cmd->se_cmd_flags |= SCF_SCSI_CDB_EXCEPTION;
			cmd->scsi_sense_reason = TCM_CHECK_CONDITION_NOT_READY;
			return -EINVAL;
		}
		cmd->se_cmd_flags |= SCF_SCSI_CDB_EXCEPTION;
		cmd->scsi_sense_reason = TCM_INVALID_CDB_FIELD;
		return -EINVAL;
	}

	/*
	 * Check status for SPC-3 Persistent Reservations
	 */
	if (su_dev->t10_pr.pr_ops.t10_reservation_check(cmd, &pr_reg_type)) {
		if (su_dev->t10_pr.pr_ops.t10_seq_non_holder(
					cmd, cdb, pr_reg_type) != 0) {
			cmd->se_cmd_flags |= SCF_SCSI_CDB_EXCEPTION;
			cmd->se_cmd_flags |= SCF_SCSI_RESERVATION_CONFLICT;
			cmd->scsi_status = SAM_STAT_RESERVATION_CONFLICT;
			cmd->scsi_sense_reason = TCM_RESERVATION_CONFLICT;
			return -EBUSY;
		}
		/*
		 * This means the CDB is allowed for the SCSI Initiator port
		 * when said port is *NOT* holding the legacy SPC-2 or
		 * SPC-3 Persistent Reservation.
		 */
	}

	ret = cmd->se_dev->transport->parse_cdb(cmd);
	if (ret < 0)
		return ret;

	spin_lock_irqsave(&cmd->t_state_lock, flags);
	cmd->se_cmd_flags |= SCF_SUPPORTED_SAM_OPCODE;
	spin_unlock_irqrestore(&cmd->t_state_lock, flags);

	/*
	 * Check for SAM Task Attribute Emulation
	 */
	if (transport_check_alloc_task_attr(cmd) < 0) {
		cmd->se_cmd_flags |= SCF_SCSI_CDB_EXCEPTION;
		cmd->scsi_sense_reason = TCM_INVALID_CDB_FIELD;
		return -EINVAL;
	}
	spin_lock(&cmd->se_lun->lun_sep_lock);
	if (cmd->se_lun->lun_sep)
		cmd->se_lun->lun_sep->sep_stats.cmd_pdus++;
	spin_unlock(&cmd->se_lun->lun_sep_lock);
	return 0;
}
EXPORT_SYMBOL(target_setup_cmd_from_cdb);

/*
 * Used by fabric module frontends to queue tasks directly.
 * Many only be used from process context only
 */
int transport_handle_cdb_direct(
	struct se_cmd *cmd)
{
	int ret;

	if (!cmd->se_lun) {
		dump_stack();
		pr_err("cmd->se_lun is NULL\n");
		return -EINVAL;
	}
	if (in_interrupt()) {
		dump_stack();
		pr_err("transport_generic_handle_cdb cannot be called"
				" from interrupt context\n");
		return -EINVAL;
	}
	/*
	 * Set TRANSPORT_NEW_CMD state and CMD_T_ACTIVE to ensure that
	 * outstanding descriptors are handled correctly during shutdown via
	 * transport_wait_for_tasks()
	 *
	 * Also, we don't take cmd->t_state_lock here as we only expect
	 * this to be called for initial descriptor submission.
	 */
	cmd->t_state = TRANSPORT_NEW_CMD;
	cmd->transport_state |= CMD_T_ACTIVE;

	/*
	 * transport_generic_new_cmd() is already handling QUEUE_FULL,
	 * so follow TRANSPORT_NEW_CMD processing thread context usage
	 * and call transport_generic_request_failure() if necessary..
	 */
	ret = transport_generic_new_cmd(cmd);
	if (ret < 0)
		transport_generic_request_failure(cmd);

	return 0;
}
EXPORT_SYMBOL(transport_handle_cdb_direct);

/**
 * target_submit_cmd - lookup unpacked lun and submit uninitialized se_cmd
 *
 * @se_cmd: command descriptor to submit
 * @se_sess: associated se_sess for endpoint
 * @cdb: pointer to SCSI CDB
 * @sense: pointer to SCSI sense buffer
 * @unpacked_lun: unpacked LUN to reference for struct se_lun
 * @data_length: fabric expected data transfer length
 * @task_addr: SAM task attribute
 * @data_dir: DMA data direction
 * @flags: flags for command submission from target_sc_flags_tables
 *
 * Returns non zero to signal active I/O shutdown failure.  All other
 * setup exceptions will be returned as a SCSI CHECK_CONDITION response,
 * but still return zero here.
 *
 * This may only be called from process context, and also currently
 * assumes internal allocation of fabric payload buffer by target-core.
 **/
int target_submit_cmd(struct se_cmd *se_cmd, struct se_session *se_sess,
		unsigned char *cdb, unsigned char *sense, u32 unpacked_lun,
		u32 data_length, int task_attr, int data_dir, int flags)
{
	struct se_portal_group *se_tpg;
	int rc;

	se_tpg = se_sess->se_tpg;
	BUG_ON(!se_tpg);
	BUG_ON(se_cmd->se_tfo || se_cmd->se_sess);
	BUG_ON(in_interrupt());
	/*
	 * Initialize se_cmd for target operation.  From this point
	 * exceptions are handled by sending exception status via
	 * target_core_fabric_ops->queue_status() callback
	 */
	transport_init_se_cmd(se_cmd, se_tpg->se_tpg_tfo, se_sess,
				data_length, data_dir, task_attr, sense);
	if (flags & TARGET_SCF_UNKNOWN_SIZE)
		se_cmd->unknown_data_length = 1;
	/*
	 * Obtain struct se_cmd->cmd_kref reference and add new cmd to
	 * se_sess->sess_cmd_list.  A second kref_get here is necessary
	 * for fabrics using TARGET_SCF_ACK_KREF that expect a second
	 * kref_put() to happen during fabric packet acknowledgement.
	 */
	rc = target_get_sess_cmd(se_sess, se_cmd, (flags & TARGET_SCF_ACK_KREF));
	if (rc)
		return rc;
	/*
	 * Signal bidirectional data payloads to target-core
	 */
	if (flags & TARGET_SCF_BIDI_OP)
		se_cmd->se_cmd_flags |= SCF_BIDI;
	/*
	 * Locate se_lun pointer and attach it to struct se_cmd
	 */
	if (transport_lookup_cmd_lun(se_cmd, unpacked_lun) < 0) {
		transport_send_check_condition_and_sense(se_cmd,
				se_cmd->scsi_sense_reason, 0);
		target_put_sess_cmd(se_sess, se_cmd);
		return 0;
	}

	rc = target_setup_cmd_from_cdb(se_cmd, cdb);
	if (rc != 0) {
		transport_generic_request_failure(se_cmd);
		return 0;
	}

	/*
	 * Check if we need to delay processing because of ALUA
	 * Active/NonOptimized primary access state..
	 */
	core_alua_check_nonop_delay(se_cmd);

	transport_handle_cdb_direct(se_cmd);
	return 0;
}
EXPORT_SYMBOL(target_submit_cmd);

static void target_complete_tmr_failure(struct work_struct *work)
{
	struct se_cmd *se_cmd = container_of(work, struct se_cmd, work);

	se_cmd->se_tmr_req->response = TMR_LUN_DOES_NOT_EXIST;
	se_cmd->se_tfo->queue_tm_rsp(se_cmd);
	transport_generic_free_cmd(se_cmd, 0);
}

/**
 * target_submit_tmr - lookup unpacked lun and submit uninitialized se_cmd
 *                     for TMR CDBs
 *
 * @se_cmd: command descriptor to submit
 * @se_sess: associated se_sess for endpoint
 * @sense: pointer to SCSI sense buffer
 * @unpacked_lun: unpacked LUN to reference for struct se_lun
 * @fabric_context: fabric context for TMR req
 * @tm_type: Type of TM request
 * @gfp: gfp type for caller
 * @tag: referenced task tag for TMR_ABORT_TASK
 * @flags: submit cmd flags
 *
 * Callable from all contexts.
 **/

int target_submit_tmr(struct se_cmd *se_cmd, struct se_session *se_sess,
		unsigned char *sense, u32 unpacked_lun,
		void *fabric_tmr_ptr, unsigned char tm_type,
		gfp_t gfp, unsigned int tag, int flags)
{
	struct se_portal_group *se_tpg;
	int ret;

	se_tpg = se_sess->se_tpg;
	BUG_ON(!se_tpg);

	transport_init_se_cmd(se_cmd, se_tpg->se_tpg_tfo, se_sess,
			      0, DMA_NONE, MSG_SIMPLE_TAG, sense);
	/*
	 * FIXME: Currently expect caller to handle se_cmd->se_tmr_req
	 * allocation failure.
	 */
	ret = core_tmr_alloc_req(se_cmd, fabric_tmr_ptr, tm_type, gfp);
	if (ret < 0)
		return -ENOMEM;

	if (tm_type == TMR_ABORT_TASK)
		se_cmd->se_tmr_req->ref_task_tag = tag;

	/* See target_submit_cmd for commentary */
	ret = target_get_sess_cmd(se_sess, se_cmd, (flags & TARGET_SCF_ACK_KREF));
	if (ret) {
		core_tmr_release_req(se_cmd->se_tmr_req);
		return ret;
	}

	ret = transport_lookup_tmr_lun(se_cmd, unpacked_lun);
	if (ret) {
		/*
		 * For callback during failure handling, push this work off
		 * to process context with TMR_LUN_DOES_NOT_EXIST status.
		 */
		INIT_WORK(&se_cmd->work, target_complete_tmr_failure);
		schedule_work(&se_cmd->work);
		return 0;
	}
	transport_generic_handle_tmr(se_cmd);
	return 0;
}
EXPORT_SYMBOL(target_submit_tmr);

/*
 * If the cmd is active, request it to be stopped and sleep until it
 * has completed.
 */
bool target_stop_cmd(struct se_cmd *cmd, unsigned long *flags)
{
	bool was_active = false;

	if (cmd->transport_state & CMD_T_BUSY) {
		cmd->transport_state |= CMD_T_REQUEST_STOP;
		spin_unlock_irqrestore(&cmd->t_state_lock, *flags);

		pr_debug("cmd %p waiting to complete\n", cmd);
		wait_for_completion(&cmd->task_stop_comp);
		pr_debug("cmd %p stopped successfully\n", cmd);

		spin_lock_irqsave(&cmd->t_state_lock, *flags);
		cmd->transport_state &= ~CMD_T_REQUEST_STOP;
		cmd->transport_state &= ~CMD_T_BUSY;
		was_active = true;
	}

	return was_active;
}

/*
 * Handle SAM-esque emulation for generic transport request failures.
 */
void transport_generic_request_failure(struct se_cmd *cmd)
{
	int ret = 0;

	pr_debug("-----[ Storage Engine Exception for cmd: %p ITT: 0x%08x"
		" CDB: 0x%02x\n", cmd, cmd->se_tfo->get_task_tag(cmd),
		cmd->t_task_cdb[0]);
	pr_debug("-----[ i_state: %d t_state: %d scsi_sense_reason: %d\n",
		cmd->se_tfo->get_cmd_state(cmd),
		cmd->t_state, cmd->scsi_sense_reason);
	pr_debug("-----[ CMD_T_ACTIVE: %d CMD_T_STOP: %d CMD_T_SENT: %d\n",
		(cmd->transport_state & CMD_T_ACTIVE) != 0,
		(cmd->transport_state & CMD_T_STOP) != 0,
		(cmd->transport_state & CMD_T_SENT) != 0);

	/*
	 * For SAM Task Attribute emulation for failed struct se_cmd
	 */
	if (cmd->se_dev->dev_task_attr_type == SAM_TASK_ATTR_EMULATED)
		transport_complete_task_attr(cmd);

	switch (cmd->scsi_sense_reason) {
	case TCM_NON_EXISTENT_LUN:
	case TCM_UNSUPPORTED_SCSI_OPCODE:
	case TCM_INVALID_CDB_FIELD:
	case TCM_INVALID_PARAMETER_LIST:
	case TCM_LOGICAL_UNIT_COMMUNICATION_FAILURE:
	case TCM_UNKNOWN_MODE_PAGE:
	case TCM_WRITE_PROTECTED:
	case TCM_ADDRESS_OUT_OF_RANGE:
	case TCM_CHECK_CONDITION_ABORT_CMD:
	case TCM_CHECK_CONDITION_UNIT_ATTENTION:
	case TCM_CHECK_CONDITION_NOT_READY:
		break;
	case TCM_RESERVATION_CONFLICT:
		/*
		 * No SENSE Data payload for this case, set SCSI Status
		 * and queue the response to $FABRIC_MOD.
		 *
		 * Uses linux/include/scsi/scsi.h SAM status codes defs
		 */
		cmd->scsi_status = SAM_STAT_RESERVATION_CONFLICT;
		/*
		 * For UA Interlock Code 11b, a RESERVATION CONFLICT will
		 * establish a UNIT ATTENTION with PREVIOUS RESERVATION
		 * CONFLICT STATUS.
		 *
		 * See spc4r17, section 7.4.6 Control Mode Page, Table 349
		 */
		if (cmd->se_sess &&
		    cmd->se_dev->se_sub_dev->se_dev_attrib.emulate_ua_intlck_ctrl == 2)
			core_scsi3_ua_allocate(cmd->se_sess->se_node_acl,
				cmd->orig_fe_lun, 0x2C,
				ASCQ_2CH_PREVIOUS_RESERVATION_CONFLICT_STATUS);

		ret = cmd->se_tfo->queue_status(cmd);
		if (ret == -EAGAIN || ret == -ENOMEM)
			goto queue_full;
		goto check_stop;
	default:
		pr_err("Unknown transport error for CDB 0x%02x: %d\n",
			cmd->t_task_cdb[0], cmd->scsi_sense_reason);
		cmd->scsi_sense_reason = TCM_UNSUPPORTED_SCSI_OPCODE;
		break;
	}

	ret = transport_send_check_condition_and_sense(cmd,
			cmd->scsi_sense_reason, 0);
	if (ret == -EAGAIN || ret == -ENOMEM)
		goto queue_full;

check_stop:
	transport_lun_remove_cmd(cmd);
	if (!transport_cmd_check_stop_to_fabric(cmd))
		;
	return;

queue_full:
	cmd->t_state = TRANSPORT_COMPLETE_QF_OK;
	transport_handle_queue_full(cmd, cmd->se_dev);
}
EXPORT_SYMBOL(transport_generic_request_failure);

static void __target_execute_cmd(struct se_cmd *cmd)
{
	int error = 0;

	spin_lock_irq(&cmd->t_state_lock);
	cmd->transport_state |= (CMD_T_BUSY|CMD_T_SENT);
	spin_unlock_irq(&cmd->t_state_lock);

	if (cmd->execute_cmd)
		error = cmd->execute_cmd(cmd);

	if (error) {
		spin_lock_irq(&cmd->t_state_lock);
		cmd->transport_state &= ~(CMD_T_BUSY|CMD_T_SENT);
		spin_unlock_irq(&cmd->t_state_lock);

		transport_generic_request_failure(cmd);
	}
}

void target_execute_cmd(struct se_cmd *cmd)
{
	struct se_device *dev = cmd->se_dev;

	/*
	 * If the received CDB has aleady been aborted stop processing it here.
	 */
	if (transport_check_aborted_status(cmd, 1))
		return;

	/*
	 * Determine if IOCTL context caller in requesting the stopping of this
	 * command for LUN shutdown purposes.
	 */
	spin_lock_irq(&cmd->t_state_lock);
	if (cmd->transport_state & CMD_T_LUN_STOP) {
		pr_debug("%s:%d CMD_T_LUN_STOP for ITT: 0x%08x\n",
			__func__, __LINE__, cmd->se_tfo->get_task_tag(cmd));

		cmd->transport_state &= ~CMD_T_ACTIVE;
		spin_unlock_irq(&cmd->t_state_lock);
		complete(&cmd->transport_lun_stop_comp);
		return;
	}
	/*
	 * Determine if frontend context caller is requesting the stopping of
	 * this command for frontend exceptions.
	 */
	if (cmd->transport_state & CMD_T_STOP) {
		pr_debug("%s:%d CMD_T_STOP for ITT: 0x%08x\n",
			__func__, __LINE__,
			cmd->se_tfo->get_task_tag(cmd));

		spin_unlock_irq(&cmd->t_state_lock);
		complete(&cmd->t_transport_stop_comp);
		return;
	}

	cmd->t_state = TRANSPORT_PROCESSING;
	spin_unlock_irq(&cmd->t_state_lock);

	if (dev->dev_task_attr_type != SAM_TASK_ATTR_EMULATED)
		goto execute;

	/*
	 * Check for the existence of HEAD_OF_QUEUE, and if true return 1
	 * to allow the passed struct se_cmd list of tasks to the front of the list.
	 */
	switch (cmd->sam_task_attr) {
	case MSG_HEAD_TAG:
		pr_debug("Added HEAD_OF_QUEUE for CDB: 0x%02x, "
			 "se_ordered_id: %u\n",
			 cmd->t_task_cdb[0], cmd->se_ordered_id);
		goto execute;
	case MSG_ORDERED_TAG:
		atomic_inc(&dev->dev_ordered_sync);
		smp_mb__after_atomic_inc();
<<<<<<< HEAD

		pr_debug("Added ORDERED for CDB: 0x%02x to ordered list, "
			 " se_ordered_id: %u\n",
			 cmd->t_task_cdb[0], cmd->se_ordered_id);

=======

		pr_debug("Added ORDERED for CDB: 0x%02x to ordered list, "
			 " se_ordered_id: %u\n",
			 cmd->t_task_cdb[0], cmd->se_ordered_id);

>>>>>>> 9450d57e
		/*
		 * Execute an ORDERED command if no other older commands
		 * exist that need to be completed first.
		 */
		if (!atomic_read(&dev->simple_cmds))
			goto execute;
		break;
	default:
		/*
		 * For SIMPLE and UNTAGGED Task Attribute commands
		 */
		atomic_inc(&dev->simple_cmds);
		smp_mb__after_atomic_inc();
		break;
	}

	if (atomic_read(&dev->dev_ordered_sync) != 0) {
		spin_lock(&dev->delayed_cmd_lock);
		list_add_tail(&cmd->se_delayed_node, &dev->delayed_cmd_list);
		spin_unlock(&dev->delayed_cmd_lock);

		pr_debug("Added CDB: 0x%02x Task Attr: 0x%02x to"
			" delayed CMD list, se_ordered_id: %u\n",
			cmd->t_task_cdb[0], cmd->sam_task_attr,
			cmd->se_ordered_id);
		return;
	}

execute:
	/*
	 * Otherwise, no ORDERED task attributes exist..
	 */
	__target_execute_cmd(cmd);
}
EXPORT_SYMBOL(target_execute_cmd);

/*
 * Used to obtain Sense Data from underlying Linux/SCSI struct scsi_cmnd
 */
static int transport_get_sense_data(struct se_cmd *cmd)
{
	unsigned char *buffer = cmd->sense_buffer, *sense_buffer = NULL;
	struct se_device *dev = cmd->se_dev;
	unsigned long flags;
	u32 offset = 0;

	WARN_ON(!cmd->se_lun);

	if (!dev)
		return 0;

	spin_lock_irqsave(&cmd->t_state_lock, flags);
	if (cmd->se_cmd_flags & SCF_SENT_CHECK_CONDITION) {
		spin_unlock_irqrestore(&cmd->t_state_lock, flags);
		return 0;
	}

	if (!(cmd->se_cmd_flags & SCF_TRANSPORT_TASK_SENSE))
		goto out;

	if (!dev->transport->get_sense_buffer) {
		pr_err("dev->transport->get_sense_buffer is NULL\n");
		goto out;
	}

	sense_buffer = dev->transport->get_sense_buffer(cmd);
	if (!sense_buffer) {
		pr_err("ITT 0x%08x cmd %p: Unable to locate"
			" sense buffer for task with sense\n",
			cmd->se_tfo->get_task_tag(cmd), cmd);
		goto out;
	}

	spin_unlock_irqrestore(&cmd->t_state_lock, flags);

	offset = cmd->se_tfo->set_fabric_sense_len(cmd, TRANSPORT_SENSE_BUFFER);

	memcpy(&buffer[offset], sense_buffer, TRANSPORT_SENSE_BUFFER);

	/* Automatically padded */
	cmd->scsi_sense_length = TRANSPORT_SENSE_BUFFER + offset;

	pr_debug("HBA_[%u]_PLUG[%s]: Set SAM STATUS: 0x%02x and sense\n",
		dev->se_hba->hba_id, dev->transport->name, cmd->scsi_status);
	return 0;

out:
	spin_unlock_irqrestore(&cmd->t_state_lock, flags);
	return -1;
}

/*
 * Process all commands up to the last received ORDERED task attribute which
 * requires another blocking boundary
 */
static void target_restart_delayed_cmds(struct se_device *dev)
{
	for (;;) {
		struct se_cmd *cmd;

		spin_lock(&dev->delayed_cmd_lock);
		if (list_empty(&dev->delayed_cmd_list)) {
			spin_unlock(&dev->delayed_cmd_lock);
			break;
		}

		cmd = list_entry(dev->delayed_cmd_list.next,
				 struct se_cmd, se_delayed_node);
		list_del(&cmd->se_delayed_node);
		spin_unlock(&dev->delayed_cmd_lock);

		__target_execute_cmd(cmd);

		if (cmd->sam_task_attr == MSG_ORDERED_TAG)
			break;
	}
}

/*
 * Called from I/O completion to determine which dormant/delayed
 * and ordered cmds need to have their tasks added to the execution queue.
 */
static void transport_complete_task_attr(struct se_cmd *cmd)
{
	struct se_device *dev = cmd->se_dev;

	if (cmd->sam_task_attr == MSG_SIMPLE_TAG) {
		atomic_dec(&dev->simple_cmds);
		smp_mb__after_atomic_dec();
		dev->dev_cur_ordered_id++;
		pr_debug("Incremented dev->dev_cur_ordered_id: %u for"
			" SIMPLE: %u\n", dev->dev_cur_ordered_id,
			cmd->se_ordered_id);
	} else if (cmd->sam_task_attr == MSG_HEAD_TAG) {
		dev->dev_cur_ordered_id++;
		pr_debug("Incremented dev_cur_ordered_id: %u for"
			" HEAD_OF_QUEUE: %u\n", dev->dev_cur_ordered_id,
			cmd->se_ordered_id);
	} else if (cmd->sam_task_attr == MSG_ORDERED_TAG) {
		atomic_dec(&dev->dev_ordered_sync);
		smp_mb__after_atomic_dec();

		dev->dev_cur_ordered_id++;
		pr_debug("Incremented dev_cur_ordered_id: %u for ORDERED:"
			" %u\n", dev->dev_cur_ordered_id, cmd->se_ordered_id);
	}

	target_restart_delayed_cmds(dev);
}

static void transport_complete_qf(struct se_cmd *cmd)
{
	int ret = 0;

	if (cmd->se_dev->dev_task_attr_type == SAM_TASK_ATTR_EMULATED)
		transport_complete_task_attr(cmd);

	if (cmd->se_cmd_flags & SCF_TRANSPORT_TASK_SENSE) {
		ret = cmd->se_tfo->queue_status(cmd);
		if (ret)
			goto out;
	}

	switch (cmd->data_direction) {
	case DMA_FROM_DEVICE:
		ret = cmd->se_tfo->queue_data_in(cmd);
		break;
	case DMA_TO_DEVICE:
		if (cmd->t_bidi_data_sg) {
			ret = cmd->se_tfo->queue_data_in(cmd);
			if (ret < 0)
				break;
		}
		/* Fall through for DMA_TO_DEVICE */
	case DMA_NONE:
		ret = cmd->se_tfo->queue_status(cmd);
		break;
	default:
		break;
	}

out:
	if (ret < 0) {
		transport_handle_queue_full(cmd, cmd->se_dev);
		return;
	}
	transport_lun_remove_cmd(cmd);
	transport_cmd_check_stop_to_fabric(cmd);
}

static void transport_handle_queue_full(
	struct se_cmd *cmd,
	struct se_device *dev)
{
	spin_lock_irq(&dev->qf_cmd_lock);
	list_add_tail(&cmd->se_qf_node, &cmd->se_dev->qf_cmd_list);
	atomic_inc(&dev->dev_qf_count);
	smp_mb__after_atomic_inc();
	spin_unlock_irq(&cmd->se_dev->qf_cmd_lock);

	schedule_work(&cmd->se_dev->qf_work_queue);
}

static void target_complete_ok_work(struct work_struct *work)
{
	struct se_cmd *cmd = container_of(work, struct se_cmd, work);
	int reason = 0, ret;

	/*
	 * Check if we need to move delayed/dormant tasks from cmds on the
	 * delayed execution list after a HEAD_OF_QUEUE or ORDERED Task
	 * Attribute.
	 */
	if (cmd->se_dev->dev_task_attr_type == SAM_TASK_ATTR_EMULATED)
		transport_complete_task_attr(cmd);
	/*
	 * Check to schedule QUEUE_FULL work, or execute an existing
	 * cmd->transport_qf_callback()
	 */
	if (atomic_read(&cmd->se_dev->dev_qf_count) != 0)
		schedule_work(&cmd->se_dev->qf_work_queue);

	/*
	 * Check if we need to retrieve a sense buffer from
	 * the struct se_cmd in question.
	 */
	if (cmd->se_cmd_flags & SCF_TRANSPORT_TASK_SENSE) {
		if (transport_get_sense_data(cmd) < 0)
			reason = TCM_NON_EXISTENT_LUN;

		if (cmd->scsi_status) {
			ret = transport_send_check_condition_and_sense(
					cmd, reason, 1);
			if (ret == -EAGAIN || ret == -ENOMEM)
				goto queue_full;

			transport_lun_remove_cmd(cmd);
			transport_cmd_check_stop_to_fabric(cmd);
			return;
		}
	}
	/*
	 * Check for a callback, used by amongst other things
	 * XDWRITE_READ_10 emulation.
	 */
	if (cmd->transport_complete_callback)
		cmd->transport_complete_callback(cmd);

	switch (cmd->data_direction) {
	case DMA_FROM_DEVICE:
		spin_lock(&cmd->se_lun->lun_sep_lock);
		if (cmd->se_lun->lun_sep) {
			cmd->se_lun->lun_sep->sep_stats.tx_data_octets +=
					cmd->data_length;
		}
		spin_unlock(&cmd->se_lun->lun_sep_lock);

		ret = cmd->se_tfo->queue_data_in(cmd);
		if (ret == -EAGAIN || ret == -ENOMEM)
			goto queue_full;
		break;
	case DMA_TO_DEVICE:
		spin_lock(&cmd->se_lun->lun_sep_lock);
		if (cmd->se_lun->lun_sep) {
			cmd->se_lun->lun_sep->sep_stats.rx_data_octets +=
				cmd->data_length;
		}
		spin_unlock(&cmd->se_lun->lun_sep_lock);
		/*
		 * Check if we need to send READ payload for BIDI-COMMAND
		 */
		if (cmd->t_bidi_data_sg) {
			spin_lock(&cmd->se_lun->lun_sep_lock);
			if (cmd->se_lun->lun_sep) {
				cmd->se_lun->lun_sep->sep_stats.tx_data_octets +=
					cmd->data_length;
			}
			spin_unlock(&cmd->se_lun->lun_sep_lock);
			ret = cmd->se_tfo->queue_data_in(cmd);
			if (ret == -EAGAIN || ret == -ENOMEM)
				goto queue_full;
			break;
		}
		/* Fall through for DMA_TO_DEVICE */
	case DMA_NONE:
		ret = cmd->se_tfo->queue_status(cmd);
		if (ret == -EAGAIN || ret == -ENOMEM)
			goto queue_full;
		break;
	default:
		break;
	}

	transport_lun_remove_cmd(cmd);
	transport_cmd_check_stop_to_fabric(cmd);
	return;

queue_full:
	pr_debug("Handling complete_ok QUEUE_FULL: se_cmd: %p,"
		" data_direction: %d\n", cmd, cmd->data_direction);
	cmd->t_state = TRANSPORT_COMPLETE_QF_OK;
	transport_handle_queue_full(cmd, cmd->se_dev);
}

static inline void transport_free_sgl(struct scatterlist *sgl, int nents)
{
	struct scatterlist *sg;
	int count;

	for_each_sg(sgl, sg, nents, count)
		__free_page(sg_page(sg));

	kfree(sgl);
}

static inline void transport_free_pages(struct se_cmd *cmd)
{
	if (cmd->se_cmd_flags & SCF_PASSTHROUGH_SG_TO_MEM_NOALLOC)
		return;

	transport_free_sgl(cmd->t_data_sg, cmd->t_data_nents);
	cmd->t_data_sg = NULL;
	cmd->t_data_nents = 0;

	transport_free_sgl(cmd->t_bidi_data_sg, cmd->t_bidi_data_nents);
	cmd->t_bidi_data_sg = NULL;
	cmd->t_bidi_data_nents = 0;
}

/**
 * transport_release_cmd - free a command
 * @cmd:       command to free
 *
 * This routine unconditionally frees a command, and reference counting
 * or list removal must be done in the caller.
 */
static void transport_release_cmd(struct se_cmd *cmd)
{
	BUG_ON(!cmd->se_tfo);

	if (cmd->se_cmd_flags & SCF_SCSI_TMR_CDB)
		core_tmr_release_req(cmd->se_tmr_req);
	if (cmd->t_task_cdb != cmd->__t_task_cdb)
		kfree(cmd->t_task_cdb);
	/*
	 * If this cmd has been setup with target_get_sess_cmd(), drop
	 * the kref and call ->release_cmd() in kref callback.
	 */
	 if (cmd->check_release != 0) {
		target_put_sess_cmd(cmd->se_sess, cmd);
		return;
	}
	cmd->se_tfo->release_cmd(cmd);
}

/**
 * transport_put_cmd - release a reference to a command
 * @cmd:       command to release
 *
 * This routine releases our reference to the command and frees it if possible.
 */
static void transport_put_cmd(struct se_cmd *cmd)
{
	unsigned long flags;

	spin_lock_irqsave(&cmd->t_state_lock, flags);
	if (atomic_read(&cmd->t_fe_count)) {
		if (!atomic_dec_and_test(&cmd->t_fe_count))
			goto out_busy;
	}

	if (cmd->transport_state & CMD_T_DEV_ACTIVE) {
		cmd->transport_state &= ~CMD_T_DEV_ACTIVE;
		target_remove_from_state_list(cmd);
	}
	spin_unlock_irqrestore(&cmd->t_state_lock, flags);

	transport_free_pages(cmd);
	transport_release_cmd(cmd);
	return;
out_busy:
	spin_unlock_irqrestore(&cmd->t_state_lock, flags);
}

/*
 * transport_generic_map_mem_to_cmd - Use fabric-alloced pages instead of
 * allocating in the core.
 * @cmd:  Associated se_cmd descriptor
 * @mem:  SGL style memory for TCM WRITE / READ
 * @sg_mem_num: Number of SGL elements
 * @mem_bidi_in: SGL style memory for TCM BIDI READ
 * @sg_mem_bidi_num: Number of BIDI READ SGL elements
 *
 * Return: nonzero return cmd was rejected for -ENOMEM or inproper usage
 * of parameters.
 */
int transport_generic_map_mem_to_cmd(
	struct se_cmd *cmd,
	struct scatterlist *sgl,
	u32 sgl_count,
	struct scatterlist *sgl_bidi,
	u32 sgl_bidi_count)
{
	if (!sgl || !sgl_count)
		return 0;

	/*
	 * Reject SCSI data overflow with map_mem_to_cmd() as incoming
	 * scatterlists already have been set to follow what the fabric
	 * passes for the original expected data transfer length.
	 */
	if (cmd->se_cmd_flags & SCF_OVERFLOW_BIT) {
		pr_warn("Rejecting SCSI DATA overflow for fabric using"
			" SCF_PASSTHROUGH_SG_TO_MEM_NOALLOC\n");
		cmd->se_cmd_flags |= SCF_SCSI_CDB_EXCEPTION;
		cmd->scsi_sense_reason = TCM_INVALID_CDB_FIELD;
		return -EINVAL;
	}

	cmd->t_data_sg = sgl;
	cmd->t_data_nents = sgl_count;

	if (sgl_bidi && sgl_bidi_count) {
		cmd->t_bidi_data_sg = sgl_bidi;
		cmd->t_bidi_data_nents = sgl_bidi_count;
	}
	cmd->se_cmd_flags |= SCF_PASSTHROUGH_SG_TO_MEM_NOALLOC;
	return 0;
}
EXPORT_SYMBOL(transport_generic_map_mem_to_cmd);

void *transport_kmap_data_sg(struct se_cmd *cmd)
{
	struct scatterlist *sg = cmd->t_data_sg;
	struct page **pages;
	int i;

	BUG_ON(!sg);
	/*
	 * We need to take into account a possible offset here for fabrics like
	 * tcm_loop who may be using a contig buffer from the SCSI midlayer for
	 * control CDBs passed as SGLs via transport_generic_map_mem_to_cmd()
	 */
	if (!cmd->t_data_nents)
		return NULL;
	else if (cmd->t_data_nents == 1)
		return kmap(sg_page(sg)) + sg->offset;

	/* >1 page. use vmap */
	pages = kmalloc(sizeof(*pages) * cmd->t_data_nents, GFP_KERNEL);
	if (!pages)
		return NULL;

	/* convert sg[] to pages[] */
	for_each_sg(cmd->t_data_sg, sg, cmd->t_data_nents, i) {
		pages[i] = sg_page(sg);
	}

	cmd->t_data_vmap = vmap(pages, cmd->t_data_nents,  VM_MAP, PAGE_KERNEL);
	kfree(pages);
	if (!cmd->t_data_vmap)
		return NULL;

	return cmd->t_data_vmap + cmd->t_data_sg[0].offset;
}
EXPORT_SYMBOL(transport_kmap_data_sg);

void transport_kunmap_data_sg(struct se_cmd *cmd)
{
	if (!cmd->t_data_nents) {
		return;
	} else if (cmd->t_data_nents == 1) {
		kunmap(sg_page(cmd->t_data_sg));
		return;
	}

	vunmap(cmd->t_data_vmap);
	cmd->t_data_vmap = NULL;
}
EXPORT_SYMBOL(transport_kunmap_data_sg);

static int
transport_generic_get_mem(struct se_cmd *cmd)
{
	u32 length = cmd->data_length;
	unsigned int nents;
	struct page *page;
	gfp_t zero_flag;
	int i = 0;

	nents = DIV_ROUND_UP(length, PAGE_SIZE);
	cmd->t_data_sg = kmalloc(sizeof(struct scatterlist) * nents, GFP_KERNEL);
	if (!cmd->t_data_sg)
		return -ENOMEM;

	cmd->t_data_nents = nents;
	sg_init_table(cmd->t_data_sg, nents);

	zero_flag = cmd->se_cmd_flags & SCF_SCSI_DATA_CDB ? 0 : __GFP_ZERO;

	while (length) {
		u32 page_len = min_t(u32, length, PAGE_SIZE);
		page = alloc_page(GFP_KERNEL | zero_flag);
		if (!page)
			goto out;

		sg_set_page(&cmd->t_data_sg[i], page, page_len, 0);
		length -= page_len;
		i++;
	}
	return 0;

out:
	while (i > 0) {
		i--;
		__free_page(sg_page(&cmd->t_data_sg[i]));
	}
	kfree(cmd->t_data_sg);
	cmd->t_data_sg = NULL;
	return -ENOMEM;
}

/*
 * Allocate any required resources to execute the command.  For writes we
 * might not have the payload yet, so notify the fabric via a call to
 * ->write_pending instead. Otherwise place it on the execution queue.
 */
int transport_generic_new_cmd(struct se_cmd *cmd)
{
	int ret = 0;

	/*
	 * Determine is the TCM fabric module has already allocated physical
	 * memory, and is directly calling transport_generic_map_mem_to_cmd()
	 * beforehand.
	 */
	if (!(cmd->se_cmd_flags & SCF_PASSTHROUGH_SG_TO_MEM_NOALLOC) &&
	    cmd->data_length) {
		ret = transport_generic_get_mem(cmd);
		if (ret < 0)
			goto out_fail;
	}
<<<<<<< HEAD

	/* Workaround for handling zero-length control CDBs */
	if (!(cmd->se_cmd_flags & SCF_SCSI_DATA_CDB) && !cmd->data_length) {
=======
	/*
	 * If this command doesn't have any payload and we don't have to call
	 * into the fabric for data transfers, go ahead and complete it right
	 * away.
	 */
	if (!cmd->data_length) {
>>>>>>> 9450d57e
		spin_lock_irq(&cmd->t_state_lock);
		cmd->t_state = TRANSPORT_COMPLETE;
		cmd->transport_state |= CMD_T_ACTIVE;
		spin_unlock_irq(&cmd->t_state_lock);

		if (cmd->t_task_cdb[0] == REQUEST_SENSE) {
			u8 ua_asc = 0, ua_ascq = 0;

			core_scsi3_ua_clear_for_request_sense(cmd,
					&ua_asc, &ua_ascq);
		}

		INIT_WORK(&cmd->work, target_complete_ok_work);
		queue_work(target_completion_wq, &cmd->work);
		return 0;
	}

	atomic_inc(&cmd->t_fe_count);

	/*
	 * If this command is not a write we can execute it right here,
	 * for write buffers we need to notify the fabric driver first
	 * and let it call back once the write buffers are ready.
	 */
	target_add_to_state_list(cmd);
	if (cmd->data_direction != DMA_TO_DEVICE) {
		target_execute_cmd(cmd);
		return 0;
	}

	spin_lock_irq(&cmd->t_state_lock);
	cmd->t_state = TRANSPORT_WRITE_PENDING;
	spin_unlock_irq(&cmd->t_state_lock);

	transport_cmd_check_stop(cmd, false);

	ret = cmd->se_tfo->write_pending(cmd);
	if (ret == -EAGAIN || ret == -ENOMEM)
		goto queue_full;

	if (ret < 0)
		return ret;
	return 1;

out_fail:
	cmd->se_cmd_flags |= SCF_SCSI_CDB_EXCEPTION;
	cmd->scsi_sense_reason = TCM_LOGICAL_UNIT_COMMUNICATION_FAILURE;
	return -EINVAL;
queue_full:
	pr_debug("Handling write_pending QUEUE__FULL: se_cmd: %p\n", cmd);
	cmd->t_state = TRANSPORT_COMPLETE_QF_WP;
	transport_handle_queue_full(cmd, cmd->se_dev);
	return 0;
}
EXPORT_SYMBOL(transport_generic_new_cmd);

static void transport_write_pending_qf(struct se_cmd *cmd)
{
	int ret;

	ret = cmd->se_tfo->write_pending(cmd);
	if (ret == -EAGAIN || ret == -ENOMEM) {
		pr_debug("Handling write_pending QUEUE__FULL: se_cmd: %p\n",
			 cmd);
		transport_handle_queue_full(cmd, cmd->se_dev);
	}
}

void transport_generic_free_cmd(struct se_cmd *cmd, int wait_for_tasks)
{
	if (!(cmd->se_cmd_flags & SCF_SE_LUN_CMD)) {
		if (wait_for_tasks && (cmd->se_cmd_flags & SCF_SCSI_TMR_CDB))
			 transport_wait_for_tasks(cmd);

		transport_release_cmd(cmd);
	} else {
		if (wait_for_tasks)
			transport_wait_for_tasks(cmd);

		core_dec_lacl_count(cmd->se_sess->se_node_acl, cmd);

		if (cmd->se_lun)
			transport_lun_remove_cmd(cmd);

		transport_put_cmd(cmd);
	}
}
EXPORT_SYMBOL(transport_generic_free_cmd);

/* target_get_sess_cmd - Add command to active ->sess_cmd_list
 * @se_sess:	session to reference
 * @se_cmd:	command descriptor to add
 * @ack_kref:	Signal that fabric will perform an ack target_put_sess_cmd()
 */
static int target_get_sess_cmd(struct se_session *se_sess, struct se_cmd *se_cmd,
			       bool ack_kref)
{
	unsigned long flags;
	int ret = 0;

	kref_init(&se_cmd->cmd_kref);
	/*
	 * Add a second kref if the fabric caller is expecting to handle
	 * fabric acknowledgement that requires two target_put_sess_cmd()
	 * invocations before se_cmd descriptor release.
	 */
	if (ack_kref == true) {
		kref_get(&se_cmd->cmd_kref);
		se_cmd->se_cmd_flags |= SCF_ACK_KREF;
	}

	spin_lock_irqsave(&se_sess->sess_cmd_lock, flags);
	if (se_sess->sess_tearing_down) {
		ret = -ESHUTDOWN;
		goto out;
	}
	list_add_tail(&se_cmd->se_cmd_list, &se_sess->sess_cmd_list);
	se_cmd->check_release = 1;

out:
	spin_unlock_irqrestore(&se_sess->sess_cmd_lock, flags);
	return ret;
}

static void target_release_cmd_kref(struct kref *kref)
{
	struct se_cmd *se_cmd = container_of(kref, struct se_cmd, cmd_kref);
	struct se_session *se_sess = se_cmd->se_sess;
	unsigned long flags;

	spin_lock_irqsave(&se_sess->sess_cmd_lock, flags);
	if (list_empty(&se_cmd->se_cmd_list)) {
		spin_unlock_irqrestore(&se_sess->sess_cmd_lock, flags);
		se_cmd->se_tfo->release_cmd(se_cmd);
		return;
	}
	if (se_sess->sess_tearing_down && se_cmd->cmd_wait_set) {
		spin_unlock_irqrestore(&se_sess->sess_cmd_lock, flags);
		complete(&se_cmd->cmd_wait_comp);
		return;
	}
	list_del(&se_cmd->se_cmd_list);
	spin_unlock_irqrestore(&se_sess->sess_cmd_lock, flags);

	se_cmd->se_tfo->release_cmd(se_cmd);
}

/* target_put_sess_cmd - Check for active I/O shutdown via kref_put
 * @se_sess:	session to reference
 * @se_cmd:	command descriptor to drop
 */
int target_put_sess_cmd(struct se_session *se_sess, struct se_cmd *se_cmd)
{
	return kref_put(&se_cmd->cmd_kref, target_release_cmd_kref);
}
EXPORT_SYMBOL(target_put_sess_cmd);

/* target_sess_cmd_list_set_waiting - Flag all commands in
 *         sess_cmd_list to complete cmd_wait_comp.  Set
 *         sess_tearing_down so no more commands are queued.
 * @se_sess:	session to flag
 */
void target_sess_cmd_list_set_waiting(struct se_session *se_sess)
{
	struct se_cmd *se_cmd;
	unsigned long flags;

	spin_lock_irqsave(&se_sess->sess_cmd_lock, flags);

	WARN_ON(se_sess->sess_tearing_down);
	se_sess->sess_tearing_down = 1;

	list_for_each_entry(se_cmd, &se_sess->sess_cmd_list, se_cmd_list)
		se_cmd->cmd_wait_set = 1;

	spin_unlock_irqrestore(&se_sess->sess_cmd_lock, flags);
}
EXPORT_SYMBOL(target_sess_cmd_list_set_waiting);

/* target_wait_for_sess_cmds - Wait for outstanding descriptors
 * @se_sess:    session to wait for active I/O
 * @wait_for_tasks:	Make extra transport_wait_for_tasks call
 */
void target_wait_for_sess_cmds(
	struct se_session *se_sess,
	int wait_for_tasks)
{
	struct se_cmd *se_cmd, *tmp_cmd;
	bool rc = false;

	list_for_each_entry_safe(se_cmd, tmp_cmd,
				&se_sess->sess_cmd_list, se_cmd_list) {
		list_del(&se_cmd->se_cmd_list);

		pr_debug("Waiting for se_cmd: %p t_state: %d, fabric state:"
			" %d\n", se_cmd, se_cmd->t_state,
			se_cmd->se_tfo->get_cmd_state(se_cmd));

		if (wait_for_tasks) {
			pr_debug("Calling transport_wait_for_tasks se_cmd: %p t_state: %d,"
				" fabric state: %d\n", se_cmd, se_cmd->t_state,
				se_cmd->se_tfo->get_cmd_state(se_cmd));

			rc = transport_wait_for_tasks(se_cmd);

			pr_debug("After transport_wait_for_tasks se_cmd: %p t_state: %d,"
				" fabric state: %d\n", se_cmd, se_cmd->t_state,
				se_cmd->se_tfo->get_cmd_state(se_cmd));
		}

		if (!rc) {
			wait_for_completion(&se_cmd->cmd_wait_comp);
			pr_debug("After cmd_wait_comp: se_cmd: %p t_state: %d"
				" fabric state: %d\n", se_cmd, se_cmd->t_state,
				se_cmd->se_tfo->get_cmd_state(se_cmd));
		}

		se_cmd->se_tfo->release_cmd(se_cmd);
	}
}
EXPORT_SYMBOL(target_wait_for_sess_cmds);

/*	transport_lun_wait_for_tasks():
 *
 *	Called from ConfigFS context to stop the passed struct se_cmd to allow
 *	an struct se_lun to be successfully shutdown.
 */
static int transport_lun_wait_for_tasks(struct se_cmd *cmd, struct se_lun *lun)
{
	unsigned long flags;
	int ret = 0;

	/*
	 * If the frontend has already requested this struct se_cmd to
	 * be stopped, we can safely ignore this struct se_cmd.
	 */
	spin_lock_irqsave(&cmd->t_state_lock, flags);
	if (cmd->transport_state & CMD_T_STOP) {
		cmd->transport_state &= ~CMD_T_LUN_STOP;

		pr_debug("ConfigFS ITT[0x%08x] - CMD_T_STOP, skipping\n",
			 cmd->se_tfo->get_task_tag(cmd));
		spin_unlock_irqrestore(&cmd->t_state_lock, flags);
		transport_cmd_check_stop(cmd, false);
		return -EPERM;
	}
	cmd->transport_state |= CMD_T_LUN_FE_STOP;
	spin_unlock_irqrestore(&cmd->t_state_lock, flags);

	// XXX: audit task_flags checks.
	spin_lock_irqsave(&cmd->t_state_lock, flags);
	if ((cmd->transport_state & CMD_T_BUSY) &&
	    (cmd->transport_state & CMD_T_SENT)) {
		if (!target_stop_cmd(cmd, &flags))
			ret++;
	}
	spin_unlock_irqrestore(&cmd->t_state_lock, flags);

	pr_debug("ConfigFS: cmd: %p stop tasks ret:"
			" %d\n", cmd, ret);
	if (!ret) {
		pr_debug("ConfigFS: ITT[0x%08x] - stopping cmd....\n",
				cmd->se_tfo->get_task_tag(cmd));
		wait_for_completion(&cmd->transport_lun_stop_comp);
		pr_debug("ConfigFS: ITT[0x%08x] - stopped cmd....\n",
				cmd->se_tfo->get_task_tag(cmd));
	}

	return 0;
}

static void __transport_clear_lun_from_sessions(struct se_lun *lun)
{
	struct se_cmd *cmd = NULL;
	unsigned long lun_flags, cmd_flags;
	/*
	 * Do exception processing and return CHECK_CONDITION status to the
	 * Initiator Port.
	 */
	spin_lock_irqsave(&lun->lun_cmd_lock, lun_flags);
	while (!list_empty(&lun->lun_cmd_list)) {
		cmd = list_first_entry(&lun->lun_cmd_list,
		       struct se_cmd, se_lun_node);
		list_del_init(&cmd->se_lun_node);

		spin_lock(&cmd->t_state_lock);
		pr_debug("SE_LUN[%d] - Setting cmd->transport"
			"_lun_stop for  ITT: 0x%08x\n",
			cmd->se_lun->unpacked_lun,
			cmd->se_tfo->get_task_tag(cmd));
		cmd->transport_state |= CMD_T_LUN_STOP;
		spin_unlock(&cmd->t_state_lock);

		spin_unlock_irqrestore(&lun->lun_cmd_lock, lun_flags);

		if (!cmd->se_lun) {
			pr_err("ITT: 0x%08x, [i,t]_state: %u/%u\n",
				cmd->se_tfo->get_task_tag(cmd),
				cmd->se_tfo->get_cmd_state(cmd), cmd->t_state);
			BUG();
		}
		/*
		 * If the Storage engine still owns the iscsi_cmd_t, determine
		 * and/or stop its context.
		 */
		pr_debug("SE_LUN[%d] - ITT: 0x%08x before transport"
			"_lun_wait_for_tasks()\n", cmd->se_lun->unpacked_lun,
			cmd->se_tfo->get_task_tag(cmd));

		if (transport_lun_wait_for_tasks(cmd, cmd->se_lun) < 0) {
			spin_lock_irqsave(&lun->lun_cmd_lock, lun_flags);
			continue;
		}

		pr_debug("SE_LUN[%d] - ITT: 0x%08x after transport_lun"
			"_wait_for_tasks(): SUCCESS\n",
			cmd->se_lun->unpacked_lun,
			cmd->se_tfo->get_task_tag(cmd));

		spin_lock_irqsave(&cmd->t_state_lock, cmd_flags);
		if (!(cmd->transport_state & CMD_T_DEV_ACTIVE)) {
			spin_unlock_irqrestore(&cmd->t_state_lock, cmd_flags);
			goto check_cond;
		}
		cmd->transport_state &= ~CMD_T_DEV_ACTIVE;
		target_remove_from_state_list(cmd);
		spin_unlock_irqrestore(&cmd->t_state_lock, cmd_flags);

		/*
		 * The Storage engine stopped this struct se_cmd before it was
		 * send to the fabric frontend for delivery back to the
		 * Initiator Node.  Return this SCSI CDB back with an
		 * CHECK_CONDITION status.
		 */
check_cond:
		transport_send_check_condition_and_sense(cmd,
				TCM_NON_EXISTENT_LUN, 0);
		/*
		 *  If the fabric frontend is waiting for this iscsi_cmd_t to
		 * be released, notify the waiting thread now that LU has
		 * finished accessing it.
		 */
		spin_lock_irqsave(&cmd->t_state_lock, cmd_flags);
		if (cmd->transport_state & CMD_T_LUN_FE_STOP) {
			pr_debug("SE_LUN[%d] - Detected FE stop for"
				" struct se_cmd: %p ITT: 0x%08x\n",
				lun->unpacked_lun,
				cmd, cmd->se_tfo->get_task_tag(cmd));

			spin_unlock_irqrestore(&cmd->t_state_lock,
					cmd_flags);
			transport_cmd_check_stop(cmd, false);
			complete(&cmd->transport_lun_fe_stop_comp);
			spin_lock_irqsave(&lun->lun_cmd_lock, lun_flags);
			continue;
		}
		pr_debug("SE_LUN[%d] - ITT: 0x%08x finished processing\n",
			lun->unpacked_lun, cmd->se_tfo->get_task_tag(cmd));

		spin_unlock_irqrestore(&cmd->t_state_lock, cmd_flags);
		spin_lock_irqsave(&lun->lun_cmd_lock, lun_flags);
	}
	spin_unlock_irqrestore(&lun->lun_cmd_lock, lun_flags);
}

static int transport_clear_lun_thread(void *p)
{
	struct se_lun *lun = p;

	__transport_clear_lun_from_sessions(lun);
	complete(&lun->lun_shutdown_comp);

	return 0;
}

int transport_clear_lun_from_sessions(struct se_lun *lun)
{
	struct task_struct *kt;

	kt = kthread_run(transport_clear_lun_thread, lun,
			"tcm_cl_%u", lun->unpacked_lun);
	if (IS_ERR(kt)) {
		pr_err("Unable to start clear_lun thread\n");
		return PTR_ERR(kt);
	}
	wait_for_completion(&lun->lun_shutdown_comp);

	return 0;
}

/**
 * transport_wait_for_tasks - wait for completion to occur
 * @cmd:	command to wait
 *
 * Called from frontend fabric context to wait for storage engine
 * to pause and/or release frontend generated struct se_cmd.
 */
bool transport_wait_for_tasks(struct se_cmd *cmd)
{
	unsigned long flags;

	spin_lock_irqsave(&cmd->t_state_lock, flags);
	if (!(cmd->se_cmd_flags & SCF_SE_LUN_CMD) &&
	    !(cmd->se_cmd_flags & SCF_SCSI_TMR_CDB)) {
		spin_unlock_irqrestore(&cmd->t_state_lock, flags);
		return false;
	}

	if (!(cmd->se_cmd_flags & SCF_SUPPORTED_SAM_OPCODE) &&
	    !(cmd->se_cmd_flags & SCF_SCSI_TMR_CDB)) {
		spin_unlock_irqrestore(&cmd->t_state_lock, flags);
		return false;
	}
	/*
	 * If we are already stopped due to an external event (ie: LUN shutdown)
	 * sleep until the connection can have the passed struct se_cmd back.
	 * The cmd->transport_lun_stopped_sem will be upped by
	 * transport_clear_lun_from_sessions() once the ConfigFS context caller
	 * has completed its operation on the struct se_cmd.
	 */
	if (cmd->transport_state & CMD_T_LUN_STOP) {
		pr_debug("wait_for_tasks: Stopping"
			" wait_for_completion(&cmd->t_tasktransport_lun_fe"
			"_stop_comp); for ITT: 0x%08x\n",
			cmd->se_tfo->get_task_tag(cmd));
		/*
		 * There is a special case for WRITES where a FE exception +
		 * LUN shutdown means ConfigFS context is still sleeping on
		 * transport_lun_stop_comp in transport_lun_wait_for_tasks().
		 * We go ahead and up transport_lun_stop_comp just to be sure
		 * here.
		 */
		spin_unlock_irqrestore(&cmd->t_state_lock, flags);
		complete(&cmd->transport_lun_stop_comp);
		wait_for_completion(&cmd->transport_lun_fe_stop_comp);
		spin_lock_irqsave(&cmd->t_state_lock, flags);

		target_remove_from_state_list(cmd);
		/*
		 * At this point, the frontend who was the originator of this
		 * struct se_cmd, now owns the structure and can be released through
		 * normal means below.
		 */
		pr_debug("wait_for_tasks: Stopped"
			" wait_for_completion(&cmd->t_tasktransport_lun_fe_"
			"stop_comp); for ITT: 0x%08x\n",
			cmd->se_tfo->get_task_tag(cmd));

		cmd->transport_state &= ~CMD_T_LUN_STOP;
	}

	if (!(cmd->transport_state & CMD_T_ACTIVE)) {
		spin_unlock_irqrestore(&cmd->t_state_lock, flags);
		return false;
	}

	cmd->transport_state |= CMD_T_STOP;

	pr_debug("wait_for_tasks: Stopping %p ITT: 0x%08x"
		" i_state: %d, t_state: %d, CMD_T_STOP\n",
		cmd, cmd->se_tfo->get_task_tag(cmd),
		cmd->se_tfo->get_cmd_state(cmd), cmd->t_state);

	spin_unlock_irqrestore(&cmd->t_state_lock, flags);

	wait_for_completion(&cmd->t_transport_stop_comp);

	spin_lock_irqsave(&cmd->t_state_lock, flags);
	cmd->transport_state &= ~(CMD_T_ACTIVE | CMD_T_STOP);

	pr_debug("wait_for_tasks: Stopped wait_for_compltion("
		"&cmd->t_transport_stop_comp) for ITT: 0x%08x\n",
		cmd->se_tfo->get_task_tag(cmd));

	spin_unlock_irqrestore(&cmd->t_state_lock, flags);

	return true;
}
EXPORT_SYMBOL(transport_wait_for_tasks);

static int transport_get_sense_codes(
	struct se_cmd *cmd,
	u8 *asc,
	u8 *ascq)
{
	*asc = cmd->scsi_asc;
	*ascq = cmd->scsi_ascq;

	return 0;
}

static int transport_set_sense_codes(
	struct se_cmd *cmd,
	u8 asc,
	u8 ascq)
{
	cmd->scsi_asc = asc;
	cmd->scsi_ascq = ascq;

	return 0;
}

int transport_send_check_condition_and_sense(
	struct se_cmd *cmd,
	u8 reason,
	int from_transport)
{
	unsigned char *buffer = cmd->sense_buffer;
	unsigned long flags;
	int offset;
	u8 asc = 0, ascq = 0;

	spin_lock_irqsave(&cmd->t_state_lock, flags);
	if (cmd->se_cmd_flags & SCF_SENT_CHECK_CONDITION) {
		spin_unlock_irqrestore(&cmd->t_state_lock, flags);
		return 0;
	}
	cmd->se_cmd_flags |= SCF_SENT_CHECK_CONDITION;
	spin_unlock_irqrestore(&cmd->t_state_lock, flags);

	if (!reason && from_transport)
		goto after_reason;

	if (!from_transport)
		cmd->se_cmd_flags |= SCF_EMULATED_TASK_SENSE;
	/*
	 * Data Segment and SenseLength of the fabric response PDU.
	 *
	 * TRANSPORT_SENSE_BUFFER is now set to SCSI_SENSE_BUFFERSIZE
	 * from include/scsi/scsi_cmnd.h
	 */
	offset = cmd->se_tfo->set_fabric_sense_len(cmd,
				TRANSPORT_SENSE_BUFFER);
	/*
	 * Actual SENSE DATA, see SPC-3 7.23.2  SPC_SENSE_KEY_OFFSET uses
	 * SENSE KEY values from include/scsi/scsi.h
	 */
	switch (reason) {
	case TCM_NON_EXISTENT_LUN:
		/* CURRENT ERROR */
		buffer[offset] = 0x70;
		buffer[offset+SPC_ADD_SENSE_LEN_OFFSET] = 10;
		/* ILLEGAL REQUEST */
		buffer[offset+SPC_SENSE_KEY_OFFSET] = ILLEGAL_REQUEST;
		/* LOGICAL UNIT NOT SUPPORTED */
		buffer[offset+SPC_ASC_KEY_OFFSET] = 0x25;
		break;
	case TCM_UNSUPPORTED_SCSI_OPCODE:
	case TCM_SECTOR_COUNT_TOO_MANY:
		/* CURRENT ERROR */
		buffer[offset] = 0x70;
		buffer[offset+SPC_ADD_SENSE_LEN_OFFSET] = 10;
		/* ILLEGAL REQUEST */
		buffer[offset+SPC_SENSE_KEY_OFFSET] = ILLEGAL_REQUEST;
		/* INVALID COMMAND OPERATION CODE */
		buffer[offset+SPC_ASC_KEY_OFFSET] = 0x20;
		break;
	case TCM_UNKNOWN_MODE_PAGE:
		/* CURRENT ERROR */
		buffer[offset] = 0x70;
		buffer[offset+SPC_ADD_SENSE_LEN_OFFSET] = 10;
		/* ILLEGAL REQUEST */
		buffer[offset+SPC_SENSE_KEY_OFFSET] = ILLEGAL_REQUEST;
		/* INVALID FIELD IN CDB */
		buffer[offset+SPC_ASC_KEY_OFFSET] = 0x24;
		break;
	case TCM_CHECK_CONDITION_ABORT_CMD:
		/* CURRENT ERROR */
		buffer[offset] = 0x70;
		buffer[offset+SPC_ADD_SENSE_LEN_OFFSET] = 10;
		/* ABORTED COMMAND */
		buffer[offset+SPC_SENSE_KEY_OFFSET] = ABORTED_COMMAND;
		/* BUS DEVICE RESET FUNCTION OCCURRED */
		buffer[offset+SPC_ASC_KEY_OFFSET] = 0x29;
		buffer[offset+SPC_ASCQ_KEY_OFFSET] = 0x03;
		break;
	case TCM_INCORRECT_AMOUNT_OF_DATA:
		/* CURRENT ERROR */
		buffer[offset] = 0x70;
		buffer[offset+SPC_ADD_SENSE_LEN_OFFSET] = 10;
		/* ABORTED COMMAND */
		buffer[offset+SPC_SENSE_KEY_OFFSET] = ABORTED_COMMAND;
		/* WRITE ERROR */
		buffer[offset+SPC_ASC_KEY_OFFSET] = 0x0c;
		/* NOT ENOUGH UNSOLICITED DATA */
		buffer[offset+SPC_ASCQ_KEY_OFFSET] = 0x0d;
		break;
	case TCM_INVALID_CDB_FIELD:
		/* CURRENT ERROR */
		buffer[offset] = 0x70;
		buffer[offset+SPC_ADD_SENSE_LEN_OFFSET] = 10;
		/* ILLEGAL REQUEST */
		buffer[offset+SPC_SENSE_KEY_OFFSET] = ILLEGAL_REQUEST;
		/* INVALID FIELD IN CDB */
		buffer[offset+SPC_ASC_KEY_OFFSET] = 0x24;
		break;
	case TCM_INVALID_PARAMETER_LIST:
		/* CURRENT ERROR */
		buffer[offset] = 0x70;
		buffer[offset+SPC_ADD_SENSE_LEN_OFFSET] = 10;
		/* ILLEGAL REQUEST */
		buffer[offset+SPC_SENSE_KEY_OFFSET] = ILLEGAL_REQUEST;
		/* INVALID FIELD IN PARAMETER LIST */
		buffer[offset+SPC_ASC_KEY_OFFSET] = 0x26;
		break;
	case TCM_UNEXPECTED_UNSOLICITED_DATA:
		/* CURRENT ERROR */
		buffer[offset] = 0x70;
		buffer[offset+SPC_ADD_SENSE_LEN_OFFSET] = 10;
		/* ABORTED COMMAND */
		buffer[offset+SPC_SENSE_KEY_OFFSET] = ABORTED_COMMAND;
		/* WRITE ERROR */
		buffer[offset+SPC_ASC_KEY_OFFSET] = 0x0c;
		/* UNEXPECTED_UNSOLICITED_DATA */
		buffer[offset+SPC_ASCQ_KEY_OFFSET] = 0x0c;
		break;
	case TCM_SERVICE_CRC_ERROR:
		/* CURRENT ERROR */
		buffer[offset] = 0x70;
		buffer[offset+SPC_ADD_SENSE_LEN_OFFSET] = 10;
		/* ABORTED COMMAND */
		buffer[offset+SPC_SENSE_KEY_OFFSET] = ABORTED_COMMAND;
		/* PROTOCOL SERVICE CRC ERROR */
		buffer[offset+SPC_ASC_KEY_OFFSET] = 0x47;
		/* N/A */
		buffer[offset+SPC_ASCQ_KEY_OFFSET] = 0x05;
		break;
	case TCM_SNACK_REJECTED:
		/* CURRENT ERROR */
		buffer[offset] = 0x70;
		buffer[offset+SPC_ADD_SENSE_LEN_OFFSET] = 10;
		/* ABORTED COMMAND */
		buffer[offset+SPC_SENSE_KEY_OFFSET] = ABORTED_COMMAND;
		/* READ ERROR */
		buffer[offset+SPC_ASC_KEY_OFFSET] = 0x11;
		/* FAILED RETRANSMISSION REQUEST */
		buffer[offset+SPC_ASCQ_KEY_OFFSET] = 0x13;
		break;
	case TCM_WRITE_PROTECTED:
		/* CURRENT ERROR */
		buffer[offset] = 0x70;
		buffer[offset+SPC_ADD_SENSE_LEN_OFFSET] = 10;
		/* DATA PROTECT */
		buffer[offset+SPC_SENSE_KEY_OFFSET] = DATA_PROTECT;
		/* WRITE PROTECTED */
		buffer[offset+SPC_ASC_KEY_OFFSET] = 0x27;
		break;
	case TCM_ADDRESS_OUT_OF_RANGE:
		/* CURRENT ERROR */
		buffer[offset] = 0x70;
		buffer[offset+SPC_ADD_SENSE_LEN_OFFSET] = 10;
		/* ILLEGAL REQUEST */
		buffer[offset+SPC_SENSE_KEY_OFFSET] = ILLEGAL_REQUEST;
		/* LOGICAL BLOCK ADDRESS OUT OF RANGE */
		buffer[offset+SPC_ASC_KEY_OFFSET] = 0x21;
		break;
	case TCM_CHECK_CONDITION_UNIT_ATTENTION:
		/* CURRENT ERROR */
		buffer[offset] = 0x70;
		buffer[offset+SPC_ADD_SENSE_LEN_OFFSET] = 10;
		/* UNIT ATTENTION */
		buffer[offset+SPC_SENSE_KEY_OFFSET] = UNIT_ATTENTION;
		core_scsi3_ua_for_check_condition(cmd, &asc, &ascq);
		buffer[offset+SPC_ASC_KEY_OFFSET] = asc;
		buffer[offset+SPC_ASCQ_KEY_OFFSET] = ascq;
		break;
	case TCM_CHECK_CONDITION_NOT_READY:
		/* CURRENT ERROR */
		buffer[offset] = 0x70;
		buffer[offset+SPC_ADD_SENSE_LEN_OFFSET] = 10;
		/* Not Ready */
		buffer[offset+SPC_SENSE_KEY_OFFSET] = NOT_READY;
		transport_get_sense_codes(cmd, &asc, &ascq);
		buffer[offset+SPC_ASC_KEY_OFFSET] = asc;
		buffer[offset+SPC_ASCQ_KEY_OFFSET] = ascq;
		break;
	case TCM_LOGICAL_UNIT_COMMUNICATION_FAILURE:
	default:
		/* CURRENT ERROR */
		buffer[offset] = 0x70;
		buffer[offset+SPC_ADD_SENSE_LEN_OFFSET] = 10;
		/* ILLEGAL REQUEST */
		buffer[offset+SPC_SENSE_KEY_OFFSET] = ILLEGAL_REQUEST;
		/* LOGICAL UNIT COMMUNICATION FAILURE */
		buffer[offset+SPC_ASC_KEY_OFFSET] = 0x80;
		break;
	}
	/*
	 * This code uses linux/include/scsi/scsi.h SAM status codes!
	 */
	cmd->scsi_status = SAM_STAT_CHECK_CONDITION;
	/*
	 * Automatically padded, this value is encoded in the fabric's
	 * data_length response PDU containing the SCSI defined sense data.
	 */
	cmd->scsi_sense_length  = TRANSPORT_SENSE_BUFFER + offset;

after_reason:
	return cmd->se_tfo->queue_status(cmd);
}
EXPORT_SYMBOL(transport_send_check_condition_and_sense);

int transport_check_aborted_status(struct se_cmd *cmd, int send_status)
{
	int ret = 0;

	if (cmd->transport_state & CMD_T_ABORTED) {
		if (!send_status ||
		     (cmd->se_cmd_flags & SCF_SENT_DELAYED_TAS))
			return 1;

		pr_debug("Sending delayed SAM_STAT_TASK_ABORTED"
			" status for CDB: 0x%02x ITT: 0x%08x\n",
			cmd->t_task_cdb[0],
			cmd->se_tfo->get_task_tag(cmd));

		cmd->se_cmd_flags |= SCF_SENT_DELAYED_TAS;
		cmd->se_tfo->queue_status(cmd);
		ret = 1;
	}
	return ret;
}
EXPORT_SYMBOL(transport_check_aborted_status);

void transport_send_task_abort(struct se_cmd *cmd)
{
	unsigned long flags;

	spin_lock_irqsave(&cmd->t_state_lock, flags);
	if (cmd->se_cmd_flags & SCF_SENT_CHECK_CONDITION) {
		spin_unlock_irqrestore(&cmd->t_state_lock, flags);
		return;
	}
	spin_unlock_irqrestore(&cmd->t_state_lock, flags);

	/*
	 * If there are still expected incoming fabric WRITEs, we wait
	 * until until they have completed before sending a TASK_ABORTED
	 * response.  This response with TASK_ABORTED status will be
	 * queued back to fabric module by transport_check_aborted_status().
	 */
	if (cmd->data_direction == DMA_TO_DEVICE) {
		if (cmd->se_tfo->write_pending_status(cmd) != 0) {
			cmd->transport_state |= CMD_T_ABORTED;
			smp_mb__after_atomic_inc();
		}
	}
	cmd->scsi_status = SAM_STAT_TASK_ABORTED;

	pr_debug("Setting SAM_STAT_TASK_ABORTED status for CDB: 0x%02x,"
		" ITT: 0x%08x\n", cmd->t_task_cdb[0],
		cmd->se_tfo->get_task_tag(cmd));

	cmd->se_tfo->queue_status(cmd);
}

static void target_tmr_work(struct work_struct *work)
{
	struct se_cmd *cmd = container_of(work, struct se_cmd, work);
	struct se_device *dev = cmd->se_dev;
	struct se_tmr_req *tmr = cmd->se_tmr_req;
	int ret;

	switch (tmr->function) {
	case TMR_ABORT_TASK:
		core_tmr_abort_task(dev, tmr, cmd->se_sess);
		break;
	case TMR_ABORT_TASK_SET:
	case TMR_CLEAR_ACA:
	case TMR_CLEAR_TASK_SET:
		tmr->response = TMR_TASK_MGMT_FUNCTION_NOT_SUPPORTED;
		break;
	case TMR_LUN_RESET:
		ret = core_tmr_lun_reset(dev, tmr, NULL, NULL);
		tmr->response = (!ret) ? TMR_FUNCTION_COMPLETE :
					 TMR_FUNCTION_REJECTED;
		break;
	case TMR_TARGET_WARM_RESET:
		tmr->response = TMR_FUNCTION_REJECTED;
		break;
	case TMR_TARGET_COLD_RESET:
		tmr->response = TMR_FUNCTION_REJECTED;
		break;
	default:
		pr_err("Uknown TMR function: 0x%02x.\n",
				tmr->function);
		tmr->response = TMR_FUNCTION_REJECTED;
		break;
	}

	cmd->t_state = TRANSPORT_ISTATE_PROCESSING;
	cmd->se_tfo->queue_tm_rsp(cmd);

	transport_cmd_check_stop_to_fabric(cmd);
}

int transport_generic_handle_tmr(
	struct se_cmd *cmd)
{
	INIT_WORK(&cmd->work, target_tmr_work);
	queue_work(cmd->se_dev->tmr_wq, &cmd->work);
	return 0;
}
EXPORT_SYMBOL(transport_generic_handle_tmr);<|MERGE_RESOLUTION|>--- conflicted
+++ resolved
@@ -1165,11 +1165,6 @@
 			" 0x%02x\n", cmd->se_tfo->get_fabric_name(),
 				cmd->data_length, size, cmd->t_task_cdb[0]);
 
-<<<<<<< HEAD
-		cmd->cmd_spdtl = size;
-
-=======
->>>>>>> 9450d57e
 		if (cmd->data_direction == DMA_TO_DEVICE) {
 			pr_err("Rejecting underflow/overflow"
 					" WRITE data\n");
@@ -1779,19 +1774,11 @@
 	case MSG_ORDERED_TAG:
 		atomic_inc(&dev->dev_ordered_sync);
 		smp_mb__after_atomic_inc();
-<<<<<<< HEAD
 
 		pr_debug("Added ORDERED for CDB: 0x%02x to ordered list, "
 			 " se_ordered_id: %u\n",
 			 cmd->t_task_cdb[0], cmd->se_ordered_id);
 
-=======
-
-		pr_debug("Added ORDERED for CDB: 0x%02x to ordered list, "
-			 " se_ordered_id: %u\n",
-			 cmd->t_task_cdb[0], cmd->se_ordered_id);
-
->>>>>>> 9450d57e
 		/*
 		 * Execute an ORDERED command if no other older commands
 		 * exist that need to be completed first.
@@ -2334,18 +2321,12 @@
 		if (ret < 0)
 			goto out_fail;
 	}
-<<<<<<< HEAD
-
-	/* Workaround for handling zero-length control CDBs */
-	if (!(cmd->se_cmd_flags & SCF_SCSI_DATA_CDB) && !cmd->data_length) {
-=======
 	/*
 	 * If this command doesn't have any payload and we don't have to call
 	 * into the fabric for data transfers, go ahead and complete it right
 	 * away.
 	 */
 	if (!cmd->data_length) {
->>>>>>> 9450d57e
 		spin_lock_irq(&cmd->t_state_lock);
 		cmd->t_state = TRANSPORT_COMPLETE;
 		cmd->transport_state |= CMD_T_ACTIVE;
