--- conflicted
+++ resolved
@@ -350,12 +350,8 @@
 	struct cl_io *io;
 	struct file *file = iocb->ki_filp;
 	struct inode *inode = file->f_mapping->host;
-<<<<<<< HEAD
-	struct ccc_object *obj = cl_inode2ccc(inode);
+	struct vvp_object *obj = cl_inode2vvp(inode);
 	loff_t file_offset = iocb->ki_pos;
-=======
-	struct vvp_object *obj = cl_inode2vvp(inode);
->>>>>>> ffc83a79
 	ssize_t count = iov_iter_count(iter);
 	ssize_t tot_bytes = 0, result = 0;
 	struct ll_inode_info *lli = ll_i2info(inode);
