--- conflicted
+++ resolved
@@ -723,12 +723,7 @@
 int mlx4_ib_init_sriov(struct mlx4_ib_dev *dev);
 void mlx4_ib_close_sriov(struct mlx4_ib_dev *dev);
 
-<<<<<<< HEAD
-int mlx4_ib_db_map_user(struct mlx4_ib_ucontext *context,
-			struct ib_udata *udata, unsigned long virt,
-=======
 int mlx4_ib_db_map_user(struct ib_udata *udata, unsigned long virt,
->>>>>>> 0ecfebd2
 			struct mlx4_db *db);
 void mlx4_ib_db_unmap_user(struct mlx4_ib_ucontext *context, struct mlx4_db *db);
 
@@ -757,23 +752,12 @@
 void __mlx4_ib_cq_clean(struct mlx4_ib_cq *cq, u32 qpn, struct mlx4_ib_srq *srq);
 void mlx4_ib_cq_clean(struct mlx4_ib_cq *cq, u32 qpn, struct mlx4_ib_srq *srq);
 
-<<<<<<< HEAD
-struct ib_ah *mlx4_ib_create_ah(struct ib_pd *pd, struct rdma_ah_attr *ah_attr,
-				u32 flags, struct ib_udata *udata);
-struct ib_ah *mlx4_ib_create_ah_slave(struct ib_pd *pd,
-				      struct rdma_ah_attr *ah_attr,
-				      int slave_sgid_index, u8 *s_mac,
-				      u16 vlan_tag);
-int mlx4_ib_query_ah(struct ib_ah *ibah, struct rdma_ah_attr *ah_attr);
-int mlx4_ib_destroy_ah(struct ib_ah *ah, u32 flags);
-=======
 int mlx4_ib_create_ah(struct ib_ah *ah, struct rdma_ah_attr *ah_attr, u32 flags,
 		      struct ib_udata *udata);
 int mlx4_ib_create_ah_slave(struct ib_ah *ah, struct rdma_ah_attr *ah_attr,
 			    int slave_sgid_index, u8 *s_mac, u16 vlan_tag);
 int mlx4_ib_query_ah(struct ib_ah *ibah, struct rdma_ah_attr *ah_attr);
 void mlx4_ib_destroy_ah(struct ib_ah *ah, u32 flags);
->>>>>>> 0ecfebd2
 
 int mlx4_ib_create_srq(struct ib_srq *srq, struct ib_srq_init_attr *init_attr,
 		       struct ib_udata *udata);
