--- conflicted
+++ resolved
@@ -450,8 +450,6 @@
 		isb();
 }
 
-<<<<<<< HEAD
-=======
 #ifdef CONFIG_ARM_ERRATA_798181
 static inline void dummy_flush_tlb_a15_erratum(void)
 {
@@ -467,7 +465,6 @@
 }
 #endif
 
->>>>>>> 775c4f66
 /*
  *	flush_pmd_entry
  *
