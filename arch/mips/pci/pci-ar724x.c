/*
 *  Atheros AR724X PCI host controller driver
 *
 *  Copyright (C) 2011 René Bolldorf <xsecute@googlemail.com>
 *  Copyright (C) 2009-2011 Gabor Juhos <juhosg@openwrt.org>
 *
 *  This program is free software; you can redistribute it and/or modify it
 *  under the terms of the GNU General Public License version 2 as published
 *  by the Free Software Foundation.
 */

#include <linux/spinlock.h>
#include <linux/irq.h>
#include <linux/pci.h>
#include <linux/module.h>
#include <linux/platform_device.h>
#include <asm/mach-ath79/ath79.h>
#include <asm/mach-ath79/ar71xx_regs.h>

#define AR724X_PCI_REG_RESET		0x18
#define AR724X_PCI_REG_INT_STATUS	0x4c
#define AR724X_PCI_REG_INT_MASK		0x50

#define AR724X_PCI_RESET_LINK_UP	BIT(0)

#define AR724X_PCI_INT_DEV0		BIT(14)

#define AR724X_PCI_IRQ_COUNT		1

#define AR7240_BAR0_WAR_VALUE	0xffff

#define AR724X_PCI_CMD_INIT	(PCI_COMMAND_MEMORY |		\
				 PCI_COMMAND_MASTER |		\
				 PCI_COMMAND_INVALIDATE |	\
				 PCI_COMMAND_PARITY |		\
				 PCI_COMMAND_SERR |		\
				 PCI_COMMAND_FAST_BACK)

struct ar724x_pci_controller {
	void __iomem *devcfg_base;
	void __iomem *ctrl_base;
	void __iomem *crp_base;

	int irq;
	int irq_base;

	bool link_up;
	bool bar0_is_cached;
	u32  bar0_value;

	spinlock_t lock;

	struct pci_controller pci_controller;
	struct resource io_res;
	struct resource mem_res;
};

static inline bool ar724x_pci_check_link(struct ar724x_pci_controller *apc)
{
	u32 reset;

	reset = __raw_readl(apc->ctrl_base + AR724X_PCI_REG_RESET);
	return reset & AR724X_PCI_RESET_LINK_UP;
}

static inline struct ar724x_pci_controller *
pci_bus_to_ar724x_controller(struct pci_bus *bus)
{
	struct pci_controller *hose;

	hose = (struct pci_controller *) bus->sysdata;
	return container_of(hose, struct ar724x_pci_controller, pci_controller);
}

static int ar724x_pci_local_write(struct ar724x_pci_controller *apc,
				  int where, int size, u32 value)
{
	unsigned long flags;
	void __iomem *base;
	u32 data;
	int s;

	WARN_ON(where & (size - 1));

	if (!apc->link_up)
		return PCIBIOS_DEVICE_NOT_FOUND;

	base = apc->crp_base;

	spin_lock_irqsave(&apc->lock, flags);
	data = __raw_readl(base + (where & ~3));

	switch (size) {
	case 1:
		s = ((where & 3) * 8);
		data &= ~(0xff << s);
		data |= ((value & 0xff) << s);
		break;
	case 2:
		s = ((where & 2) * 8);
		data &= ~(0xffff << s);
		data |= ((value & 0xffff) << s);
		break;
	case 4:
		data = value;
		break;
	default:
		spin_unlock_irqrestore(&apc->lock, flags);
		return PCIBIOS_BAD_REGISTER_NUMBER;
	}

	__raw_writel(data, base + (where & ~3));
	/* flush write */
	__raw_readl(base + (where & ~3));
	spin_unlock_irqrestore(&apc->lock, flags);

	return PCIBIOS_SUCCESSFUL;
}

static int ar724x_pci_read(struct pci_bus *bus, unsigned int devfn, int where,
			    int size, uint32_t *value)
{
	struct ar724x_pci_controller *apc;
	unsigned long flags;
	void __iomem *base;
	u32 data;

	apc = pci_bus_to_ar724x_controller(bus);
	if (!apc->link_up)
		return PCIBIOS_DEVICE_NOT_FOUND;

	if (devfn)
		return PCIBIOS_DEVICE_NOT_FOUND;

	base = apc->devcfg_base;

	spin_lock_irqsave(&apc->lock, flags);
	data = __raw_readl(base + (where & ~3));

	switch (size) {
	case 1:
		if (where & 1)
			data >>= 8;
		if (where & 2)
			data >>= 16;
		data &= 0xff;
		break;
	case 2:
		if (where & 2)
			data >>= 16;
		data &= 0xffff;
		break;
	case 4:
		break;
	default:
		spin_unlock_irqrestore(&apc->lock, flags);

		return PCIBIOS_BAD_REGISTER_NUMBER;
	}

	spin_unlock_irqrestore(&apc->lock, flags);

	if (where == PCI_BASE_ADDRESS_0 && size == 4 &&
	    apc->bar0_is_cached) {
		/* use the cached value */
		*value = apc->bar0_value;
	} else {
		*value = data;
	}

	return PCIBIOS_SUCCESSFUL;
}

static int ar724x_pci_write(struct pci_bus *bus, unsigned int devfn, int where,
			     int size, uint32_t value)
{
	struct ar724x_pci_controller *apc;
	unsigned long flags;
	void __iomem *base;
	u32 data;
	int s;

	apc = pci_bus_to_ar724x_controller(bus);
	if (!apc->link_up)
		return PCIBIOS_DEVICE_NOT_FOUND;

	if (devfn)
		return PCIBIOS_DEVICE_NOT_FOUND;

	if (soc_is_ar7240() && where == PCI_BASE_ADDRESS_0 && size == 4) {
		if (value != 0xffffffff) {
			/*
			 * WAR for a hw issue. If the BAR0 register of the
			 * device is set to the proper base address, the
			 * memory space of the device is not accessible.
			 *
			 * Cache the intended value so it can be read back,
			 * and write a SoC specific constant value to the
			 * BAR0 register in order to make the device memory
			 * accessible.
			 */
			apc->bar0_is_cached = true;
			apc->bar0_value = value;

			value = AR7240_BAR0_WAR_VALUE;
		} else {
			apc->bar0_is_cached = false;
		}
	}

	base = apc->devcfg_base;

	spin_lock_irqsave(&apc->lock, flags);
	data = __raw_readl(base + (where & ~3));

	switch (size) {
	case 1:
		s = ((where & 3) * 8);
		data &= ~(0xff << s);
		data |= ((value & 0xff) << s);
		break;
	case 2:
		s = ((where & 2) * 8);
		data &= ~(0xffff << s);
		data |= ((value & 0xffff) << s);
		break;
	case 4:
		data = value;
		break;
	default:
		spin_unlock_irqrestore(&apc->lock, flags);

		return PCIBIOS_BAD_REGISTER_NUMBER;
	}

	__raw_writel(data, base + (where & ~3));
	/* flush write */
	__raw_readl(base + (where & ~3));
	spin_unlock_irqrestore(&apc->lock, flags);

	return PCIBIOS_SUCCESSFUL;
}

static struct pci_ops ar724x_pci_ops = {
	.read	= ar724x_pci_read,
	.write	= ar724x_pci_write,
};

<<<<<<< HEAD
static struct resource ar724x_io_resource = {
	.name	= "PCI IO space",
	.start	= 0,
	.end	= 0,
	.flags	= IORESOURCE_IO,
};

static struct resource ar724x_mem_resource = {
	.name	= "PCI memory space",
	.start	= AR724X_PCI_MEM_BASE,
	.end	= AR724X_PCI_MEM_BASE + AR724X_PCI_MEM_SIZE - 1,
	.flags	= IORESOURCE_MEM,
};

static struct pci_controller ar724x_pci_controller = {
	.pci_ops	= &ar724x_pci_ops,
	.io_resource	= &ar724x_io_resource,
	.mem_resource	= &ar724x_mem_resource,
};

=======
>>>>>>> 535237ce
static void ar724x_pci_irq_handler(unsigned int irq, struct irq_desc *desc)
{
	struct ar724x_pci_controller *apc;
	void __iomem *base;
	u32 pending;

	apc = irq_get_handler_data(irq);
	base = apc->ctrl_base;

	pending = __raw_readl(base + AR724X_PCI_REG_INT_STATUS) &
		  __raw_readl(base + AR724X_PCI_REG_INT_MASK);

	if (pending & AR724X_PCI_INT_DEV0)
		generic_handle_irq(apc->irq_base + 0);

	else
		spurious_interrupt();
}

static void ar724x_pci_irq_unmask(struct irq_data *d)
{
	struct ar724x_pci_controller *apc;
	void __iomem *base;
	int offset;
	u32 t;

	apc = irq_data_get_irq_chip_data(d);
	base = apc->ctrl_base;
	offset = apc->irq_base - d->irq;

	switch (offset) {
	case 0:
		t = __raw_readl(base + AR724X_PCI_REG_INT_MASK);
		__raw_writel(t | AR724X_PCI_INT_DEV0,
			     base + AR724X_PCI_REG_INT_MASK);
		/* flush write */
		__raw_readl(base + AR724X_PCI_REG_INT_MASK);
	}
}

static void ar724x_pci_irq_mask(struct irq_data *d)
{
	struct ar724x_pci_controller *apc;
	void __iomem *base;
	int offset;
	u32 t;

	apc = irq_data_get_irq_chip_data(d);
	base = apc->ctrl_base;
	offset = apc->irq_base - d->irq;

	switch (offset) {
	case 0:
		t = __raw_readl(base + AR724X_PCI_REG_INT_MASK);
		__raw_writel(t & ~AR724X_PCI_INT_DEV0,
			     base + AR724X_PCI_REG_INT_MASK);

		/* flush write */
		__raw_readl(base + AR724X_PCI_REG_INT_MASK);

		t = __raw_readl(base + AR724X_PCI_REG_INT_STATUS);
		__raw_writel(t | AR724X_PCI_INT_DEV0,
			     base + AR724X_PCI_REG_INT_STATUS);

		/* flush write */
		__raw_readl(base + AR724X_PCI_REG_INT_STATUS);
	}
}

static struct irq_chip ar724x_pci_irq_chip = {
	.name		= "AR724X PCI ",
	.irq_mask	= ar724x_pci_irq_mask,
	.irq_unmask	= ar724x_pci_irq_unmask,
	.irq_mask_ack	= ar724x_pci_irq_mask,
};

static void ar724x_pci_irq_init(struct ar724x_pci_controller *apc,
				int id)
{
	void __iomem *base;
	int i;

	base = apc->ctrl_base;

	__raw_writel(0, base + AR724X_PCI_REG_INT_MASK);
	__raw_writel(0, base + AR724X_PCI_REG_INT_STATUS);

	apc->irq_base = ATH79_PCI_IRQ_BASE + (id * AR724X_PCI_IRQ_COUNT);

	for (i = apc->irq_base;
	     i < apc->irq_base + AR724X_PCI_IRQ_COUNT; i++) {
		irq_set_chip_and_handler(i, &ar724x_pci_irq_chip,
					 handle_level_irq);
		irq_set_chip_data(i, apc);
	}

	irq_set_handler_data(apc->irq, apc);
	irq_set_chained_handler(apc->irq, ar724x_pci_irq_handler);
}

static int ar724x_pci_probe(struct platform_device *pdev)
{
	struct ar724x_pci_controller *apc;
	struct resource *res;
	int id;

	id = pdev->id;
	if (id == -1)
		id = 0;

	apc = devm_kzalloc(&pdev->dev, sizeof(struct ar724x_pci_controller),
			    GFP_KERNEL);
	if (!apc)
		return -ENOMEM;

	res = platform_get_resource_byname(pdev, IORESOURCE_MEM, "ctrl_base");
	if (!res)
		return -EINVAL;

	apc->ctrl_base = devm_request_and_ioremap(&pdev->dev, res);
	if (apc->ctrl_base == NULL)
		return -EBUSY;

	res = platform_get_resource_byname(pdev, IORESOURCE_MEM, "cfg_base");
	if (!res)
		return -EINVAL;

	apc->devcfg_base = devm_request_and_ioremap(&pdev->dev, res);
	if (!apc->devcfg_base)
		return -EBUSY;

	res = platform_get_resource_byname(pdev, IORESOURCE_MEM, "crp_base");
	if (!res)
		return -EINVAL;

	apc->crp_base = devm_request_and_ioremap(&pdev->dev, res);
	if (apc->crp_base == NULL)
		return -EBUSY;

	apc->irq = platform_get_irq(pdev, 0);
	if (apc->irq < 0)
		return -EINVAL;

	spin_lock_init(&apc->lock);

	res = platform_get_resource_byname(pdev, IORESOURCE_IO, "io_base");
	if (!res)
		return -EINVAL;

	apc->io_res.parent = res;
	apc->io_res.name = "PCI IO space";
	apc->io_res.start = res->start;
	apc->io_res.end = res->end;
	apc->io_res.flags = IORESOURCE_IO;

	res = platform_get_resource_byname(pdev, IORESOURCE_MEM, "mem_base");
	if (!res)
		return -EINVAL;

	apc->mem_res.parent = res;
	apc->mem_res.name = "PCI memory space";
	apc->mem_res.start = res->start;
	apc->mem_res.end = res->end;
	apc->mem_res.flags = IORESOURCE_MEM;

	apc->pci_controller.pci_ops = &ar724x_pci_ops;
	apc->pci_controller.io_resource = &apc->io_res;
	apc->pci_controller.mem_resource = &apc->mem_res;

	apc->link_up = ar724x_pci_check_link(apc);
	if (!apc->link_up)
		dev_warn(&pdev->dev, "PCIe link is down\n");

	ar724x_pci_irq_init(apc, id);

	ar724x_pci_local_write(apc, PCI_COMMAND, 4, AR724X_PCI_CMD_INIT);

	register_pci_controller(&apc->pci_controller);

	return 0;
}

static struct platform_driver ar724x_pci_driver = {
	.probe = ar724x_pci_probe,
	.driver = {
		.name = "ar724x-pci",
		.owner = THIS_MODULE,
	},
};

static int __init ar724x_pci_init(void)
{
	return platform_driver_register(&ar724x_pci_driver);
}

postcore_initcall(ar724x_pci_init);<|MERGE_RESOLUTION|>--- conflicted
+++ resolved
@@ -246,29 +246,6 @@
 	.write	= ar724x_pci_write,
 };
 
-<<<<<<< HEAD
-static struct resource ar724x_io_resource = {
-	.name	= "PCI IO space",
-	.start	= 0,
-	.end	= 0,
-	.flags	= IORESOURCE_IO,
-};
-
-static struct resource ar724x_mem_resource = {
-	.name	= "PCI memory space",
-	.start	= AR724X_PCI_MEM_BASE,
-	.end	= AR724X_PCI_MEM_BASE + AR724X_PCI_MEM_SIZE - 1,
-	.flags	= IORESOURCE_MEM,
-};
-
-static struct pci_controller ar724x_pci_controller = {
-	.pci_ops	= &ar724x_pci_ops,
-	.io_resource	= &ar724x_io_resource,
-	.mem_resource	= &ar724x_mem_resource,
-};
-
-=======
->>>>>>> 535237ce
 static void ar724x_pci_irq_handler(unsigned int irq, struct irq_desc *desc)
 {
 	struct ar724x_pci_controller *apc;
