--- conflicted
+++ resolved
@@ -260,8 +260,6 @@
 	 KVM_REG_SIZE_U256 |						\
 	 ((i) & (KVM_ARM64_SVE_MAX_SLICES - 1)))
 
-<<<<<<< HEAD
-=======
 /*
  * Register values for KVM_REG_ARM64_SVE_ZREG(), KVM_REG_ARM64_SVE_PREG() and
  * KVM_REG_ARM64_SVE_FFR() are represented in memory in an endianness-
@@ -269,7 +267,6 @@
  * V-registers on big-endian systems: see sigcontext.h for more explanation.
  */
 
->>>>>>> 4b972a01
 #define KVM_ARM64_SVE_VQ_MIN __SVE_VQ_MIN
 #define KVM_ARM64_SVE_VQ_MAX __SVE_VQ_MAX
 
